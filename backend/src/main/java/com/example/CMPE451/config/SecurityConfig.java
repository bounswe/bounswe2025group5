package com.example.CMPE451.config;

import com.example.CMPE451.security.JwtAuthFilter;
import org.springframework.context.annotation.Bean;
import org.springframework.context.annotation.Configuration;
import org.springframework.security.config.Customizer;
import org.springframework.security.authentication.AuthenticationManager;
import org.springframework.security.config.annotation.authentication.configuration.AuthenticationConfiguration;
import org.springframework.security.config.annotation.web.builders.HttpSecurity;
import org.springframework.security.config.http.SessionCreationPolicy;
import org.springframework.security.crypto.bcrypt.BCryptPasswordEncoder;
import org.springframework.security.crypto.password.PasswordEncoder;
import org.springframework.security.web.SecurityFilterChain;
import org.springframework.security.web.authentication.UsernamePasswordAuthenticationFilter;
import org.springframework.http.HttpMethod;
import org.springframework.web.cors.CorsConfiguration;
import org.springframework.web.cors.CorsConfigurationSource;
import org.springframework.web.cors.UrlBasedCorsConfigurationSource;
import java.util.Arrays;

@Configuration
public class SecurityConfig {

    private final JwtAuthFilter jwtAuthFilter;

    public SecurityConfig(JwtAuthFilter jwtAuthFilter) {
        this.jwtAuthFilter = jwtAuthFilter;
    }

    @Bean
    public SecurityFilterChain filterChain(HttpSecurity http) throws Exception {
        http.csrf().disable()
                .cors(Customizer.withDefaults())
                .authorizeHttpRequests(auth -> auth
                        .requestMatchers(HttpMethod.OPTIONS, "/**").permitAll()
<<<<<<< HEAD
                        .requestMatchers( "/api/users","/api/sessions","/api/refresh-token","/api/posts/mostLiked","api/users/count").permitAll()
=======
                        .requestMatchers( "/api/users","/api/sessions","/api/refresh-token","/api/challenges/homepage").permitAll()
>>>>>>> 574b51d2
                        .anyRequest().authenticated()
                )
                .sessionManagement().sessionCreationPolicy(SessionCreationPolicy.STATELESS);

        http.addFilterBefore(jwtAuthFilter, UsernamePasswordAuthenticationFilter.class);
        return http.build();
    }

    @Bean
    public CorsConfigurationSource corsConfigurationSource() {
        CorsConfiguration config = new CorsConfiguration();
        config.setAllowedOriginPatterns(Arrays.asList(
                "http://localhost:5173",
                "http://127.0.0.1:5173",
                "http://localhost:8081",
                "http://127.0.0.1:8081",
                "http://localhost:3000",
                "http://192.168.*:*"
        ));
        config.setAllowedMethods(Arrays.asList("GET", "POST", "PUT", "PATCH", "DELETE", "OPTIONS"));
        config.setAllowedHeaders(Arrays.asList("*"));
        config.setExposedHeaders(Arrays.asList("Authorization", "Content-Disposition"));
        config.setAllowCredentials(true);

        UrlBasedCorsConfigurationSource source = new UrlBasedCorsConfigurationSource();
        source.registerCorsConfiguration("/**", config);
        return source;
    }

    @Bean
    public AuthenticationManager authenticationManager(AuthenticationConfiguration authConfig) throws Exception {
        return authConfig.getAuthenticationManager();
    }

    @Bean
    public PasswordEncoder passwordEncoder() {
        return new BCryptPasswordEncoder();
    }
}<|MERGE_RESOLUTION|>--- conflicted
+++ resolved
@@ -33,11 +33,7 @@
                 .cors(Customizer.withDefaults())
                 .authorizeHttpRequests(auth -> auth
                         .requestMatchers(HttpMethod.OPTIONS, "/**").permitAll()
-<<<<<<< HEAD
-                        .requestMatchers( "/api/users","/api/sessions","/api/refresh-token","/api/posts/mostLiked","api/users/count").permitAll()
-=======
-                        .requestMatchers( "/api/users","/api/sessions","/api/refresh-token","/api/challenges/homepage").permitAll()
->>>>>>> 574b51d2
+                        .requestMatchers( "/api/users","/api/sessions","/api/refresh-token","/api/challenges/homepage","/api/posts/mostLiked","/api/users/count").permitAll()
                         .anyRequest().authenticated()
                 )
                 .sessionManagement().sessionCreationPolicy(SessionCreationPolicy.STATELESS);
