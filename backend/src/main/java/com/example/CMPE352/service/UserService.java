package com.example.CMPE352.service;

<<<<<<< HEAD
=======
import com.example.CMPE352.model.response.UserCountResponse;
>>>>>>> bfbafa8b
import com.example.CMPE352.repository.UserRepository;
import lombok.RequiredArgsConstructor;
import org.springframework.stereotype.Service;

<<<<<<< HEAD
=======
import java.util.Map;

>>>>>>> bfbafa8b
@Service
@RequiredArgsConstructor
public class UserService {

    private final UserRepository userRepository;

<<<<<<< HEAD
    public long getUserCount() {
        return userRepository.countAllUsers();
=======
    public UserCountResponse getUserCount() {
        long count = userRepository.countAllUsers();
        return  new UserCountResponse(count);
>>>>>>> bfbafa8b
    }
}<|MERGE_RESOLUTION|>--- conflicted
+++ resolved
@@ -1,31 +1,20 @@
 package com.example.CMPE352.service;
 
-<<<<<<< HEAD
-=======
 import com.example.CMPE352.model.response.UserCountResponse;
->>>>>>> bfbafa8b
 import com.example.CMPE352.repository.UserRepository;
 import lombok.RequiredArgsConstructor;
 import org.springframework.stereotype.Service;
 
-<<<<<<< HEAD
-=======
 import java.util.Map;
 
->>>>>>> bfbafa8b
 @Service
 @RequiredArgsConstructor
 public class UserService {
 
     private final UserRepository userRepository;
 
-<<<<<<< HEAD
-    public long getUserCount() {
-        return userRepository.countAllUsers();
-=======
     public UserCountResponse getUserCount() {
         long count = userRepository.countAllUsers();
         return  new UserCountResponse(count);
->>>>>>> bfbafa8b
     }
 }