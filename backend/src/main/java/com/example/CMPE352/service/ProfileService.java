package com.example.CMPE352.service;

import com.example.CMPE352.exception.AlreadyExistsException;
import com.example.CMPE352.exception.NotFoundException;
import com.example.CMPE352.exception.UploadFailedException;
import com.example.CMPE352.model.User;
import com.example.CMPE352.model.Profile;
import com.example.CMPE352.model.request.ProfileEditAndCreateRequest;
import com.example.CMPE352.model.response.ProfileResponse;
import com.example.CMPE352.repository.ProfileRepository;
import com.example.CMPE352.repository.UserRepository;
import jakarta.transaction.Transactional;
import lombok.RequiredArgsConstructor;
import org.springframework.beans.factory.annotation.Value;
import org.springframework.stereotype.Service;
import org.springframework.web.multipart.MultipartFile;
import java.io.IOException;
import java.util.UUID;
import software.amazon.awssdk.core.sync.RequestBody;
import software.amazon.awssdk.services.s3.S3Client;
import software.amazon.awssdk.services.s3.model.ObjectCannedACL;
import software.amazon.awssdk.services.s3.model.PutObjectRequest;

import java.util.Optional;


@Service
@RequiredArgsConstructor
public class ProfileService {

    private final ProfileRepository profileRepository;
    private final UserRepository userRepository;
    private final S3Client s3Client;

    @Value("${digitalocean.spaces.bucket-name}")
    private String bucketName;

    @Value("${digitalocean.spaces.region}")
    private String region;

    @Value("${digitalocean.spaces.photo-folder}")
    private String photoFolder;

    public ProfileResponse getProfileInfo(String username) {
        User user = userRepository
                .findByUsername(username)
                .orElseThrow(() -> new NotFoundException("User not found: " + username));
        Profile p = profileRepository
                .findByUser(user)
                .orElseThrow(() -> new NotFoundException("Profile not found for user: " + username));
        return new ProfileResponse(
                username,
                p.getBiography(),
                p.getPhotoUrl());
    }

    @Transactional
    public ProfileResponse editProfileInfo(
            ProfileEditAndCreateRequest newProfileInfo) {
        User user = userRepository
                .findByUsername(newProfileInfo.getUsername())
                .orElseThrow(() -> new NotFoundException("User not found: " + newProfileInfo.getUsername()));
        Profile p = profileRepository
                .findByUser(user)
                .orElseThrow(() -> new NotFoundException("Profile not found for user: " + newProfileInfo.getUsername()));
        p.setBiography(newProfileInfo.getBiography());
        profileRepository.save(p);
        return new ProfileResponse(
                newProfileInfo.getUsername(),
                newProfileInfo.getBiography(),
                p.getPhotoUrl()
        );
    }



    @Transactional
    public ProfileResponse uploadProfilePhoto(String username, MultipartFile file) {
        User user = userRepository.findByUsername(username)
                .orElseThrow(() -> new NotFoundException("User not found: " + username));

        Profile profile = profileRepository.findByUser(user)
                .orElseGet(() -> {
                    Profile newProfile = new Profile(user, null, "");
                    return profileRepository.save(newProfile);
                });

        if (file.isEmpty()) {
            throw new IllegalArgumentException("Cannot upload an empty file. Please select a file.");
        }
<<<<<<< HEAD
        Profile profile = new Profile(user, newProfileInfo.getPhotoUrl(), newProfileInfo.getBiography() );
=======
>>>>>>> fb68e6b3

        String originalFilename = file.getOriginalFilename();
        String extension = "";
        if (originalFilename != null && originalFilename.contains(".")) {
            extension = originalFilename.substring(originalFilename.lastIndexOf("."));
        }

        String uniqueFileName = UUID.randomUUID().toString() + extension;
        String objectKey = this.photoFolder + "/" + uniqueFileName;

        try {
            PutObjectRequest putObjectRequest = PutObjectRequest.builder()
                    .bucket(this.bucketName)
                    .key(objectKey)
                    .contentType(file.getContentType())
                    .acl(ObjectCannedACL.PUBLIC_READ)
                    .build();

            s3Client.putObject(putObjectRequest, RequestBody.fromInputStream(file.getInputStream(), file.getSize()));

            String publicUrl = String.format("https://%s.%s.digitaloceanspaces.com/%s",
                    this.bucketName,
                    this.region,
                    objectKey);
            profile.setPhotoUrl(publicUrl);
            profileRepository.save(profile);

            return new ProfileResponse(
                    user.getUsername(),
                    profile.getBiography(),
                    profile.getPhotoUrl()
            );
        } catch (IOException e) {
            throw new UploadFailedException("Failed to read file data for upload: " + e.getMessage(), e);
        } catch (Exception e) {
            throw new UploadFailedException("Failed to upload profile photo to DigitalOcean Spaces. Reason: " + e.getMessage(), e);
        }
    }
}

<|MERGE_RESOLUTION|>--- conflicted
+++ resolved
@@ -88,10 +88,6 @@
         if (file.isEmpty()) {
             throw new IllegalArgumentException("Cannot upload an empty file. Please select a file.");
         }
-<<<<<<< HEAD
-        Profile profile = new Profile(user, newProfileInfo.getPhotoUrl(), newProfileInfo.getBiography() );
-=======
->>>>>>> fb68e6b3
 
         String originalFilename = file.getOriginalFilename();
         String extension = "";
