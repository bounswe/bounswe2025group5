package com.example.CMPE352.repository;

import com.example.CMPE352.model.SavedPost;
import com.example.CMPE352.model.SavedPost.SavedPostId;
import org.springframework.data.jpa.repository.JpaRepository;
import org.springframework.data.jpa.repository.Query;
import org.springframework.data.repository.query.Param;
import org.springframework.stereotype.Repository;

import java.util.Collection;
import java.util.List;
import java.util.Set;

@Repository
public interface SavedPostRepository extends JpaRepository<SavedPost, SavedPostId> {

    List<SavedPost> findByUserId(Integer userId);
    List<SavedPost> findByPostId(Integer postId);
<<<<<<< HEAD
    List<SavedPost> findAllByUserIdOrderBySavedAtDesc(Integer userId);
}
=======
    @Query("SELECT sp.postId FROM SavedPost sp WHERE sp.userId = :userId AND sp.postId IN :postIds")
    Set<Integer> findSavedPostIdsByUserIdAndPostIdIn(@Param("userId") Integer userId, @Param("postIds") Collection<Integer> postIds);
}
>>>>>>> 8c9f5fe5
<|MERGE_RESOLUTION|>--- conflicted
+++ resolved
@@ -16,11 +16,7 @@
 
     List<SavedPost> findByUserId(Integer userId);
     List<SavedPost> findByPostId(Integer postId);
-<<<<<<< HEAD
     List<SavedPost> findAllByUserIdOrderBySavedAtDesc(Integer userId);
-}
-=======
     @Query("SELECT sp.postId FROM SavedPost sp WHERE sp.userId = :userId AND sp.postId IN :postIds")
     Set<Integer> findSavedPostIdsByUserIdAndPostIdIn(@Param("userId") Integer userId, @Param("postIds") Collection<Integer> postIds);
-}
->>>>>>> 8c9f5fe5
+}