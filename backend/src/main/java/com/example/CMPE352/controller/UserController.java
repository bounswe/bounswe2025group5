package com.example.CMPE352.controller;

<<<<<<< HEAD
=======
import com.example.CMPE352.model.response.UserCountResponse;
>>>>>>> bfbafa8b
import com.example.CMPE352.service.UserService;
import lombok.RequiredArgsConstructor;
import org.springframework.http.ResponseEntity;
import org.springframework.web.bind.annotation.*;

<<<<<<< HEAD
=======

>>>>>>> bfbafa8b
@RestController
@RequestMapping("/api/users")
@RequiredArgsConstructor
public class UserController {

    private final UserService userService;

    @GetMapping("/count")
<<<<<<< HEAD
    public ResponseEntity<Long> getUserCount() {
        long count = userService.getUserCount();
=======
    public ResponseEntity<UserCountResponse> getUserCount() {
        UserCountResponse count = userService.getUserCount();
>>>>>>> bfbafa8b
        return ResponseEntity.ok(count);
    }
}<|MERGE_RESOLUTION|>--- conflicted
+++ resolved
@@ -1,18 +1,12 @@
 package com.example.CMPE352.controller;
 
-<<<<<<< HEAD
-=======
 import com.example.CMPE352.model.response.UserCountResponse;
->>>>>>> bfbafa8b
 import com.example.CMPE352.service.UserService;
 import lombok.RequiredArgsConstructor;
 import org.springframework.http.ResponseEntity;
 import org.springframework.web.bind.annotation.*;
 
-<<<<<<< HEAD
-=======
 
->>>>>>> bfbafa8b
 @RestController
 @RequestMapping("/api/users")
 @RequiredArgsConstructor
@@ -21,13 +15,8 @@
     private final UserService userService;
 
     @GetMapping("/count")
-<<<<<<< HEAD
-    public ResponseEntity<Long> getUserCount() {
-        long count = userService.getUserCount();
-=======
     public ResponseEntity<UserCountResponse> getUserCount() {
         UserCountResponse count = userService.getUserCount();
->>>>>>> bfbafa8b
         return ResponseEntity.ok(count);
     }
 }