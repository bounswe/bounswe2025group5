// app/create_post.tsx
import React, { useContext, useState, useLayoutEffect } from 'react';
import {
  View,
  TextInput,
  TouchableOpacity,
  StyleSheet,
  KeyboardAvoidingView,
  Platform,
  Alert,
  useColorScheme,
  Image,
  ActivityIndicator,
} from 'react-native';
import { ThemedText } from '@/components/ThemedText';
import { useNavigation } from '@react-navigation/native';
import { AuthContext } from './_layout';
<<<<<<< HEAD
import { API_BASE_URL } from './apiConfig';
import AsyncStorage from '@react-native-async-storage/async-storage';
import * as ImagePicker from 'expo-image-picker';
import { Ionicons } from '@expo/vector-icons';
import { useTranslation } from 'react-i18next';
=======
import { apiRequest, getAccessToken } from './services/apiClient';
import { apiUrl } from './apiConfig';
import * as ImagePicker from 'expo-image-picker'; 
import { Ionicons } from '@expo/vector-icons'; 
import * as FileSystem from 'expo-file-system';
>>>>>>> 6d5bd10e


export const unstable_settings = {
  initialRouteName: 'create_post',
};

export const options = {
  tabBarStyle: { display: 'none' },
  tabBarButton: () => null,
};

type ErrorState = { key: string | null; message: string | null; resolved?: string | null };

export default function CreatePostScreen() {
  const navigation = useNavigation();
  const { username } = useContext(AuthContext);
  const colorScheme = useColorScheme();
  const { t, i18n } = useTranslation(); 

  useLayoutEffect(() => {
    navigation.setOptions({ headerTitle: t('createPostTitle') });
  }, [navigation, i18n.language, t]);

  const isDarkMode = colorScheme === 'dark';
  const screenBackgroundColor = isDarkMode ? '#151718' : '#F0F2F5';
  const inputBackgroundColor = isDarkMode ? '#1C1C1E' : '#FFFFFF';
  const inputBorderColor = isDarkMode ? '#3A3A3C' : '#ccc';
  const inputTextColor = isDarkMode ? '#E0E0E0' : '#000000';
  const placeholderTextColor = isDarkMode ? '#8E8E93' : '#A0A0A0';
  const postButtonBackgroundColor = isDarkMode ? '#0A84FF' : '#2196F3';
  const postButtonTextColor = '#FFFFFF';
  const iconColor = isDarkMode ? inputTextColor : '#555';

  const [content, setContent] = useState('');
  const [image, setImage] = useState<ImagePicker.ImagePickerAsset | null>(null);
  const [loading, setLoading] = useState(false);

  const [errState, setErrState] = useState<ErrorState>({ key: null, message: null, resolved: null });

  const resolveErrorText = (state: ErrorState) => {
    if (state.key) return t(state.key);
    if (state.message) return state.message;
    return t('errorGeneric');
  };

  const showErrorAlert = (state: ErrorState) => {
    const base = resolveErrorText(state);
    const raw = state.message && __DEV__ ? `\n\n${state.message}` : '';
    Alert.alert(t('error'), `${base}${raw}`);
  };

  const showSuccessAlert = (key: string) => {
    Alert.alert(t('success'), t(key));
  };

  const pickImage = async () => {
    const permissionResult = await ImagePicker.requestMediaLibraryPermissionsAsync();
    if (permissionResult.granted === false) {
      Alert.alert(t('permissionRequired'), t('allowPhotosAccess'));
      return;
    }

    const result = await ImagePicker.launchImageLibraryAsync({
      mediaTypes: ImagePicker.MediaTypeOptions.Images,
      allowsEditing: true,
      aspect: [4, 3],
      quality: 0.7,
    });

    if (!result.canceled && result.assets && result.assets.length > 0) {
      setImage(result.assets[0]);
    }
  };

  const handleCreatePost = async () => {
<<<<<<< HEAD
    console.log('[create_post] submit pressed');
    if (!content.trim() && !image) {
      const s = { key: 'errorPostContentOrImage', message: null };
      setErrState({ ...s, resolved: resolveErrorText(s) });
      showErrorAlert(s);
      console.log('[create_post] validation: empty content & no image');
      return;
    }
    if (!username) {
      const s = { key: 'errorUserNotIdentified', message: null };
      setErrState({ ...s, resolved: resolveErrorText(s) });
      showErrorAlert(s);
      console.log('[create_post] validation: no username');
      return;
    }

    try {
      setLoading(true);
      setErrState({ key: null, message: null, resolved: null });

      const token = await AsyncStorage.getItem('token');
=======
  if (!content.trim() && !image) {
    Alert.alert('Error', 'Please write something or select an image before posting.');
    return;
  }
  if (!username) {
    Alert.alert('Error', 'User not identified. Cannot create post.');
    return;
  }
>>>>>>> 6d5bd10e

  setLoading(true);
  try {
    const fd = new FormData();
    fd.append('content', content.trim());
    fd.append('username', username);

<<<<<<< HEAD
      if (image) {
        const uriParts = image.uri.split('.');
        const fileType = uriParts[uriParts.length - 1] || 'jpg';
        const fileName = (image as any).fileName || `photo.${fileType}`;

        formData.append('photoFile', {
          uri: image.uri,
          name: fileName,
          type: image.mimeType || `image/${fileType}`,
        } as any);
      }

      const headers: HeadersInit = {};
      if (token) headers['Authorization'] = `Bearer ${token}`;

      console.log('[create_post] POST', `${API_BASE}/api/posts/create`);
      const res = await fetch(`${API_BASE}/api/posts/create`, {
        method: 'POST',
        headers,
        body: formData,
      });

      if (!res.ok) {
        const errorText = await res.text().catch(() => '');
        let raw = `Server error: ${res.status}`;
        try {
          const parsed = JSON.parse(errorText);
          if (parsed?.message || parsed?.error) {
            raw = `Server error: ${res.status} ${parsed.message || parsed.error}`;
          } else if (errorText) {
            raw = `Server error: ${res.status} ${errorText}`;
          }
        } catch {
          if (errorText) raw = `Server error: ${res.status} ${errorText}`;
        }
        console.log('[create_post] response not ok -> throwing', raw);
        throw new Error(raw);
      }

      const data = await res.json().catch(() => ({}));
      console.log('[create_post] success payload', data);

      showSuccessAlert('successPostCreated');
      setContent('');
      setImage(null);
      (navigation as any).goBack();
    } catch (err) {
      console.log('[create_post] catch reached', err);
      let rawMessage: string | null = null;
      if (err instanceof Error) rawMessage = err.message;
      else if (typeof err === 'string') rawMessage = err;

      const isServerish = !!rawMessage && /Server error:\s*\d+/.test(rawMessage);
      const s: ErrorState = isServerish
        ? { key: 'errorCreatePostFailed', message: rawMessage }
        : { key: 'errorCreatePostGeneric', message: rawMessage };

      const resolved = resolveErrorText(s);
      setErrState({ ...s, resolved });
      // show alert no matter what
      showErrorAlert({ ...s, resolved });
    } finally {
      setLoading(false);
=======
    if (image) {
      // iOS: convert ph:// → file:// so fetch can read it
      const normalizeUri = async (uri: string) => {
        if (Platform.OS !== 'web' && uri.startsWith('ph://')) {
          const dest = `${FileSystem.cacheDirectory}upload-${Date.now()}.jpg`;
          await FileSystem.copyAsync({ from: uri, to: dest });
          return dest;
        }
        return uri;
      };

      const type = image.mimeType ?? 'image/jpeg';
      const ext = type.split('/')[1] || 'jpg';
      const name = image.fileName ?? `photo-${Date.now()}.${ext}`;

      if (Platform.OS === 'web') {
        // Web: convert URI → File
        const resp = await fetch(image.uri);
        const blob = await resp.blob();
        const file = new File([blob], name, { type });
        fd.append('photoFile', file);
      } else {
        const uri = await normalizeUri(image.uri);
        fd.append('photoFile', { uri, name, type } as any);
      }
    }

    const token = await getAccessToken();

    const res = await fetch(apiUrl('/api/posts'), {
      method: 'POST',
      headers: {
        Accept: 'application/json',
        ...(token ? { Authorization: `Bearer ${token}` } : {}),
      },
      body: fd, // DO NOT set Content-Type manually
    });

    if (!res.ok) {
      const text = await res.text();
      throw new Error(`Post failed (${res.status}): ${text.slice(0, 200)}`);
>>>>>>> 6d5bd10e
    }

    Alert.alert('Success', 'Your post was created successfully.');
    setContent('');
    setImage(null);
    navigation.goBack();
  } catch (e) {
    console.error('Create post error:', e);
    Alert.alert('Error', e instanceof Error ? e.message : 'Failed to create post.');
  } finally {
    setLoading(false);
  }
};

  const isDisabled = loading || (!content.trim() && !image);

  return (
    <KeyboardAvoidingView
      style={[styles.container, { backgroundColor: screenBackgroundColor }]}
      behavior={Platform.OS === 'ios' ? 'padding' : 'height'}
      keyboardVerticalOffset={Platform.OS === 'ios' ? 64 : 0}
    >
      <ThemedText type="title" style={styles.title}>
        {t('createNewPost')}
      </ThemedText>

      {/* Inline error banner */}
      {(errState.key || errState.message) && (
        <View style={[styles.errorBanner, { backgroundColor: isDarkMode ? '#5D1F1A' : '#FFCDD2' }]}>
          <ThemedText style={[styles.errorBannerText, { color: isDarkMode ? '#FF9DA3' : '#C62828' }]}>
            {t('error')}: {errState.resolved}
          </ThemedText>
        </View>
      )}

      <TextInput
        style={[
          styles.input,
          {
            borderColor: inputBorderColor,
            color: inputTextColor,
            backgroundColor: inputBackgroundColor,
          },
        ]}
        placeholder={t('writePostPlaceholder')}
        placeholderTextColor={placeholderTextColor}
        multiline
        value={content}
        onChangeText={setContent}
        editable={!loading}
      />

      <View style={styles.imagePickerContainer}>
        <TouchableOpacity onPress={pickImage} style={styles.imagePickerButton}>
          <Ionicons name="attach" size={28} color={iconColor} />
          <ThemedText style={[styles.imagePickerText, { color: inputTextColor }]}>
            {image ? t('changeImage') : t('addImageOptional')}
          </ThemedText>
        </TouchableOpacity>
        {image && <Image source={{ uri: image.uri }} style={styles.imagePreview} />}
      </View>

      <TouchableOpacity
        style={[
          styles.postButton,
          { backgroundColor: postButtonBackgroundColor },
          isDisabled && { opacity: 0.6 },
        ]}
        onPress={handleCreatePost}
        disabled={isDisabled}
      >
        {loading ? (
          <ActivityIndicator size="small" color={postButtonTextColor} />
        ) : (
          <ThemedText style={[styles.postButtonText, { color: postButtonTextColor }]}>
            {t('post')}
          </ThemedText>
        )}
      </TouchableOpacity>
    </KeyboardAvoidingView>
  );
}

const styles = StyleSheet.create({
  container: { flex: 1, padding: 16, justifyContent: 'center' },
  title: { marginBottom: 12, textAlign: 'center' },

  errorBanner: {
    paddingVertical: 10,
    paddingHorizontal: 12,
    borderRadius: 8,
    marginBottom: 12,
  },
  errorBannerText: {
    fontSize: 14,
    fontWeight: '600',
    textAlign: 'center',
  },

  input: {
    width: '100%',
    borderColor: '#ccc',
    borderWidth: 1,
    borderRadius: 8,
    padding: 12,
    textAlignVertical: 'top',
    fontSize: 16,
    marginBottom: 16,
    minHeight: 150,
  },
  imagePickerContainer: { alignItems: 'center', marginBottom: 24 },
  imagePickerButton: {
    flexDirection: 'row',
    alignItems: 'center',
    paddingVertical: 10,
    paddingHorizontal: 15,
    borderRadius: 8,
    borderWidth: 1,
    borderColor: '#ccc',
    marginBottom: 10,
  },
  imagePickerText: { marginLeft: 10, fontSize: 16 },
  imagePreview: {
    width: 200,
    height: 200,
    resizeMode: 'contain',
    borderRadius: 8,
    marginTop: 10,
  },
  postButton: {
    paddingVertical: 12,
    paddingHorizontal: 24,
    borderRadius: 8,
    alignSelf: 'center',
    marginTop: 10,
  },
  postButtonText: { fontSize: 16, fontWeight: 'bold' },
});<|MERGE_RESOLUTION|>--- conflicted
+++ resolved
@@ -15,20 +15,13 @@
 import { ThemedText } from '@/components/ThemedText';
 import { useNavigation } from '@react-navigation/native';
 import { AuthContext } from './_layout';
-<<<<<<< HEAD
-import { API_BASE_URL } from './apiConfig';
-import AsyncStorage from '@react-native-async-storage/async-storage';
-import * as ImagePicker from 'expo-image-picker';
-import { Ionicons } from '@expo/vector-icons';
-import { useTranslation } from 'react-i18next';
-=======
+
 import { apiRequest, getAccessToken } from './services/apiClient';
 import { apiUrl } from './apiConfig';
 import * as ImagePicker from 'expo-image-picker'; 
 import { Ionicons } from '@expo/vector-icons'; 
 import * as FileSystem from 'expo-file-system';
->>>>>>> 6d5bd10e
-
+import { useTranslation } from 'react-i18next';
 
 export const unstable_settings = {
   initialRouteName: 'create_post',
@@ -103,7 +96,6 @@
   };
 
   const handleCreatePost = async () => {
-<<<<<<< HEAD
     console.log('[create_post] submit pressed');
     if (!content.trim() && !image) {
       const s = { key: 'errorPostContentOrImage', message: null };
@@ -124,48 +116,50 @@
       setLoading(true);
       setErrState({ key: null, message: null, resolved: null });
 
-      const token = await AsyncStorage.getItem('token');
-=======
-  if (!content.trim() && !image) {
-    Alert.alert('Error', 'Please write something or select an image before posting.');
-    return;
-  }
-  if (!username) {
-    Alert.alert('Error', 'User not identified. Cannot create post.');
-    return;
-  }
->>>>>>> 6d5bd10e
-
   setLoading(true);
   try {
     const fd = new FormData();
     fd.append('content', content.trim());
     fd.append('username', username);
-
-<<<<<<< HEAD
-      if (image) {
-        const uriParts = image.uri.split('.');
-        const fileType = uriParts[uriParts.length - 1] || 'jpg';
-        const fileName = (image as any).fileName || `photo.${fileType}`;
-
-        formData.append('photoFile', {
-          uri: image.uri,
-          name: fileName,
-          type: image.mimeType || `image/${fileType}`,
-        } as any);
+    if (image) {
+      // iOS: convert ph:// → file:// so fetch can read it
+      const normalizeUri = async (uri: string) => {
+        if (Platform.OS !== 'web' && uri.startsWith('ph://')) {
+          const dest = `${FileSystem.cacheDirectory}upload-${Date.now()}.jpg`;
+          await FileSystem.copyAsync({ from: uri, to: dest });
+          return dest;
+        }
+        return uri;
+      };
+
+      const type = image.mimeType ?? 'image/jpeg';
+      const ext = type.split('/')[1] || 'jpg';
+      const name = image.fileName ?? `photo-${Date.now()}.${ext}`;
+
+      if (Platform.OS === 'web') {
+        // Web: convert URI → File
+        const resp = await fetch(image.uri);
+        const blob = await resp.blob();
+        const file = new File([blob], name, { type });
+        fd.append('photoFile', file);
+      } else {
+        const uri = await normalizeUri(image.uri);
+        fd.append('photoFile', { uri, name, type } as any);
       }
-
-      const headers: HeadersInit = {};
-      if (token) headers['Authorization'] = `Bearer ${token}`;
-
-      console.log('[create_post] POST', `${API_BASE}/api/posts/create`);
-      const res = await fetch(`${API_BASE}/api/posts/create`, {
-        method: 'POST',
-        headers,
-        body: formData,
-      });
-
-      if (!res.ok) {
+    }
+
+    const token = await getAccessToken();
+
+    const res = await fetch(apiUrl('/api/posts'), {
+      method: 'POST',
+      headers: {
+        Accept: 'application/json',
+        ...(token ? { Authorization: `Bearer ${token}` } : {}),
+      },
+      body: fd, // DO NOT set Content-Type manually
+    });
+
+    if (!res.ok) {
         const errorText = await res.text().catch(() => '');
         let raw = `Server error: ${res.status}`;
         try {
@@ -206,49 +200,6 @@
       showErrorAlert({ ...s, resolved });
     } finally {
       setLoading(false);
-=======
-    if (image) {
-      // iOS: convert ph:// → file:// so fetch can read it
-      const normalizeUri = async (uri: string) => {
-        if (Platform.OS !== 'web' && uri.startsWith('ph://')) {
-          const dest = `${FileSystem.cacheDirectory}upload-${Date.now()}.jpg`;
-          await FileSystem.copyAsync({ from: uri, to: dest });
-          return dest;
-        }
-        return uri;
-      };
-
-      const type = image.mimeType ?? 'image/jpeg';
-      const ext = type.split('/')[1] || 'jpg';
-      const name = image.fileName ?? `photo-${Date.now()}.${ext}`;
-
-      if (Platform.OS === 'web') {
-        // Web: convert URI → File
-        const resp = await fetch(image.uri);
-        const blob = await resp.blob();
-        const file = new File([blob], name, { type });
-        fd.append('photoFile', file);
-      } else {
-        const uri = await normalizeUri(image.uri);
-        fd.append('photoFile', { uri, name, type } as any);
-      }
-    }
-
-    const token = await getAccessToken();
-
-    const res = await fetch(apiUrl('/api/posts'), {
-      method: 'POST',
-      headers: {
-        Accept: 'application/json',
-        ...(token ? { Authorization: `Bearer ${token}` } : {}),
-      },
-      body: fd, // DO NOT set Content-Type manually
-    });
-
-    if (!res.ok) {
-      const text = await res.text();
-      throw new Error(`Post failed (${res.status}): ${text.slice(0, 200)}`);
->>>>>>> 6d5bd10e
     }
 
     Alert.alert('Success', 'Your post was created successfully.');
