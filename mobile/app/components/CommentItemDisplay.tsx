--- conflicted
+++ resolved
@@ -77,26 +77,7 @@
   const { t, i18n } = useTranslation();
   const isOwner = loggedInUsername && comment.username === loggedInUsername;
   const colorScheme = useColorScheme(); // For save/cancel button text color
-<<<<<<< HEAD
   const resolvedReportColor = reportActionColor || '#515151';
-=======
-  const resolvedLanguage = (i18n.resolvedLanguage || i18n.language || 'en').toString();
-  const timestampText = (() => {
-    const dateInstance = comment.createdAt instanceof Date ? comment.createdAt : new Date(comment.createdAt);
-    if (Number.isNaN(dateInstance.getTime())) return '';
-    try {
-      return dateInstance.toLocaleString(resolvedLanguage, { dateStyle: 'medium', timeStyle: 'short' });
-    } catch {
-      return dateInstance.toLocaleDateString();
-    }
-  })();
-  const avatarInitial = comment.username?.[0]?.toUpperCase() || '?';
-  const bubbleBackground = colorScheme === 'dark' ? '#1F1F22' : '#F7F7FA';
-  const bubbleBorderColor = commentBorderColor || (colorScheme === 'dark' ? '#2C2C2E' : '#E2E4EA');
-  const avatarBackground = colorScheme === 'dark' ? '#2C2C30' : '#E0E4EA';
-  const avatarTextColor = colorScheme === 'dark' ? '#F2F2F7' : '#2C2C34';
-  const timestampColor = colorScheme === 'dark' ? '#A0A0A9' : '#6A6A73';
->>>>>>> e1b0c68a
 
   if (isOwner && isEditingThisComment) {
     return (
@@ -159,7 +140,6 @@
               {timestampText}
             </AccessibleText>
           </View>
-<<<<<<< HEAD
         ) : onReportComment ? (
           <TouchableOpacity
             onPress={() => onReportComment(comment)}
@@ -171,32 +151,6 @@
             <AccessibleText backgroundColor={backgroundColor} style={[styles.commentActionText, { color: resolvedReportColor }]}>{t('report')}</AccessibleText>
           </TouchableOpacity>
         ) : null}
-=======
-          {isOwner ? (
-            <View style={styles.commentOwnerActions}>
-              <TouchableOpacity onPress={() => onTriggerEdit(comment)} style={styles.commentActionButton}>
-                <Ionicons name="pencil-outline" size={18} color={editIconColor} />
-                <AccessibleText backgroundColor={bubbleBackground} style={[styles.commentActionText, { color: editIconColor }]}>{t('edit')}</AccessibleText>
-              </TouchableOpacity>
-              <TouchableOpacity onPress={() => onDeleteComment(comment.commentId)} style={styles.commentActionButton}>
-                <Ionicons name="trash-outline" size={18} color={deleteIconColor} />
-                <AccessibleText backgroundColor={bubbleBackground} style={[styles.commentActionText, { color: deleteIconColor }]}>{t('delete')}</AccessibleText>
-              </TouchableOpacity>
-            </View>
-          ) : (
-            <TouchableOpacity
-              onPress={() => {}}
-              style={[styles.commentActionButton, styles.commentActionEnd]}
-              accessibilityLabel="Report comment"
-              accessibilityRole="button"
-            >
-              <Ionicons name="warning-outline" size={16} color="#8E8E93" />
-              <AccessibleText backgroundColor={bubbleBackground} style={[styles.commentActionText, { color: "#8E8E93" }]}>{t('report')}</AccessibleText>
-            </TouchableOpacity>
-          )}
-        </View>
-        <AccessibleText backgroundColor={bubbleBackground} style={[styles.commentContent, { color: commentTextColor }]}>{comment.content}</AccessibleText>
->>>>>>> e1b0c68a
       </View>
     </View>
   );
