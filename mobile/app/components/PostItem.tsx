// components/PostItem.tsx
import React from 'react';
import {
  ScrollView,
  StyleSheet,
  TouchableOpacity,
  View,
  TextInput,
  ActivityIndicator,
  Platform,
  useColorScheme,
  Image,
  Alert,
} from 'react-native';
import { Ionicons } from '@expo/vector-icons';
import { ThemedText } from '@/components/ThemedText';
import CommentItemDisplay from './CommentItemDisplay';
<<<<<<< HEAD
import { API_BASE_URL } from '../apiConfig';
import { useTranslation } from 'react-i18next';

const API_BASE = API_BASE_URL;
=======
import { apiUrl } from '../apiConfig';
>>>>>>> 6d5bd10e

interface CommentData {
  commentId: number;
  username: string;
  content: string;
  createdAt: string | Date;
}

type Post = {
  id: number;
  title: string;
  content: string;
  likes: number;
  comments: number;
  photoUrl: string | null;
  likedByUser: boolean;
  savedByUser: boolean;
};

interface PostItemProps {
  post: Post;
  cardBackgroundColor: string;
  iconColor: string;
  textColor: string;
  commentInputBorderColor: string;
  commentInputTextColor: string;
  commentInputPlaceholderColor: string;
  commentInputBackgroundColor: string;
  onLikePress: (postId: number, currentlyLiked: boolean) => void;
  onSavePress: (postId: number, currentlySaved: boolean) => void;
  userType: string | null;
  loggedInUsername: string | null;

  isExpanded: boolean;
  commentsList: CommentData[];
  isLoadingComments: boolean;
  commentInputText: string;
  isPostingComment: boolean;
  onToggleComments: () => void;
  onCommentInputChange: (text: string) => void;
  onPostComment: () => void;
  onDeleteComment: (postId: number, commentId: number) => void;

  // Edit props
  onTriggerEditComment: (postId: number, comment: CommentData) => void;
  editingCommentDetailsForPost: { commentId: number; currentText: string } | null;
  onEditCommentContentChange: (newText: string) => void;
  onSaveEditedCommentForPost: (postId: number, commentId: number) => void;
  onCancelCommentEdit: () => void;
  isSubmittingCommentEditForPost: boolean;
}

function PostItem({
  post,
  cardBackgroundColor,
  iconColor,
  textColor,
  commentInputBorderColor,
  commentInputTextColor,
  commentInputPlaceholderColor,
  commentInputBackgroundColor,
  onLikePress,
  onSavePress,
  userType,
  loggedInUsername,
  isExpanded,
  commentsList,
  isLoadingComments,
  commentInputText,
  isPostingComment,
  onToggleComments,
  onCommentInputChange,
  onPostComment,
  onDeleteComment,
  onTriggerEditComment,
  editingCommentDetailsForPost,
  onEditCommentContentChange,
  onSaveEditedCommentForPost,
  onCancelCommentEdit,
  isSubmittingCommentEditForPost,
}: PostItemProps) {
  const { t } = useTranslation();
  const colorScheme = useColorScheme();

  const commentItemBorderColor = colorScheme === 'dark' ? '#3A3A3C' : '#EAEAEA';
  const commentUsernameActualColor = colorScheme === 'dark' ? '#E0E0E0' : '#333333';
  const commentContentActualColor = textColor;
  const deleteIconActualColor = colorScheme === 'dark' ? '#FF8A80' : '#D9534F';
  const editIconActualColor = colorScheme === 'dark' ? '#82B1FF' : '#007AFF';

  const handleLike = () => {
    if (userType === 'guest') {
      Alert.alert(t('loginRequired'), t('pleaseLogInToLikePosts'));
      return;
    }
    onLikePress(post.id, post.likedByUser);
  };

  const handleSave = () => {
    if (userType === 'guest') {
      Alert.alert(t('loginRequired'), t('pleaseLogInToSavePosts'));
      return;
    }
    onSavePress(post.id, post.savedByUser);
  };

<<<<<<< HEAD
  const canPostComment =
    userType !== 'guest' && !!loggedInUsername && !editingCommentDetailsForPost;

  return (
    <View testID={`post-${post.id}`} style={[styles.postContainer, { backgroundColor: cardBackgroundColor }]}>
      {/* Title / Image / Content */}
      <ThemedText type="title" style={styles.postTitle}>
        {post.title}
      </ThemedText>

      {post.photoUrl && (
        <Image
          source={{
            uri: post.photoUrl.startsWith('http') ? post.photoUrl : `${API_BASE}${post.photoUrl}`,
          }}
          style={styles.postImage}
          onError={(e) =>
            console.warn('Explore: Image failed to load:', e.nativeEvent.error, post.photoUrl)
          }
        />
      )}

      <ThemedText style={[styles.postContent, { color: textColor }]} numberOfLines={post.photoUrl ? 2 : 5}>
        {post.content}
      </ThemedText>

      {/* Footer actions */}
      <View style={styles.postFooter}>
        <TouchableOpacity testID="like-toggle" onPress={handleLike} style={styles.footerAction}>
          <Ionicons
            testID={`icon-${post.likedByUser ? 'heart' : 'heart-outline'}`}
            name={post.likedByUser ? 'heart' : 'heart-outline'}
            size={20}
            color={post.likedByUser ? 'red' : iconColor}
=======
    
  
    const canPostComment = userType !== 'guest' && loggedInUsername && !editingCommentDetailsForPost; // Disable new comment if editing one in this post
  
    return (
      <View testID={`post-${post.id}`} style={[styles.postContainer, { backgroundColor: cardBackgroundColor }]}>
        {/* ... Post title, image, content, footer (likes/comment count) ... no changes here */}
        <ThemedText type="title" style={styles.postTitle}>
          {post.title}
        </ThemedText>
        {post.photoUrl && (
          <Image
                    source={{
            uri: post.photoUrl.startsWith('http')
              ? post.photoUrl
              : apiUrl(post.photoUrl),
          }}
            style={styles.postImage}
            onError={(e) => console.warn('Explore: Image failed to load:', e.nativeEvent.error, post.photoUrl)}
>>>>>>> 6d5bd10e
          />
          <ThemedText style={[styles.footerText, { color: post.likedByUser ? 'red' : iconColor, marginLeft: 4 }]}>
            {post.likes}
          </ThemedText>
        </TouchableOpacity>

        <TouchableOpacity onPress={onToggleComments} style={styles.footerAction}>
          <Ionicons name="chatbubble-outline" size={20} color={iconColor} />
          <ThemedText style={[styles.footerText, { color: iconColor, marginLeft: 4 }]}>
            {post.comments}
          </ThemedText>
        </TouchableOpacity>

        <TouchableOpacity testID="save-toggle" onPress={handleSave} style={[styles.footerAction, { marginLeft: 246 }]}>
          <Ionicons
            testID={`icon-${post.savedByUser ? 'bookmark' : 'bookmark-outline'}`}
            name={post.savedByUser ? 'bookmark' : 'bookmark-outline'}
            size={20}
            color={post.savedByUser ? '#FFC107' : iconColor}
          />
          <ThemedText
            style={[
              styles.footerText,
              { color: post.savedByUser ? '#FFC107' : iconColor, marginLeft: 4 },
            ]}
          >
            {post.savedByUser ? t('saved') : t('save')}
          </ThemedText>
        </TouchableOpacity>
      </View>

      {/* Comments */}
      {isExpanded && (
        <View style={styles.commentsSection}>
          {isLoadingComments ? (
            <ActivityIndicator style={{ marginVertical: 15 }} color={iconColor} />
          ) : commentsList.length === 0 && !editingCommentDetailsForPost ? (
            <ThemedText style={[styles.noCommentsText, { color: textColor }]}>
              {t('noCommentsYetBeFirst')}
            </ThemedText>
          ) : (
            <ScrollView
              style={styles.commentsListContainer}
              nestedScrollEnabled
              showsVerticalScrollIndicator={false}
            >
              {commentsList.map((comment) => {
                const isEditingThisComment =
                  editingCommentDetailsForPost?.commentId === comment.commentId;
                return (
                  <CommentItemDisplay
                    key={comment.commentId}
                    comment={comment}
                    commentTextColor={commentContentActualColor}
                    commentUsernameColor={commentUsernameActualColor}
                    commentBorderColor={commentItemBorderColor}
                    loggedInUsername={loggedInUsername}
                    onDeleteComment={(commentIdToDelete) =>
                      onDeleteComment(post.id, commentIdToDelete)
                    }
                    deleteIconColor={deleteIconActualColor}
                    editIconColor={editIconActualColor}
                    onTriggerEdit={(commentToEdit) =>
                      onTriggerEditComment(post.id, {
                        ...commentToEdit,
                        createdAt: commentToEdit.createdAt.toString(),
                      })
                    }
                    isEditingThisComment={isEditingThisComment}
                    editedContent={
                      isEditingThisComment ? editingCommentDetailsForPost?.currentText || '' : ''
                    }
                    onEditContentChange={onEditCommentContentChange}
                    onSaveEditedComment={() =>
                      onSaveEditedCommentForPost(post.id, comment.commentId)
                    }
                    onCancelEdit={onCancelCommentEdit}
                    isSavingEdit={isEditingThisComment && isSubmittingCommentEditForPost}
                    // If CommentItemDisplay has internal strings, remember to i18n that component too.
                  />
                );
              })}
            </ScrollView>
          )}

          {/* Add Comment (disabled for guest or while editing) */}
          {canPostComment && (
            <View style={[styles.addCommentContainer, { borderTopColor: commentItemBorderColor }]}>
              <TextInput
                style={[
                  styles.commentInput,
                  {
                    borderColor: commentInputBorderColor,
                    color: commentInputTextColor,
                    backgroundColor: commentInputBackgroundColor,
                  },
                ]}
                placeholder={t('addACommentPlaceholder')}
                placeholderTextColor={commentInputPlaceholderColor}
                value={commentInputText}
                onChangeText={onCommentInputChange}
                multiline
                editable={!isPostingComment}
              />
              <TouchableOpacity
                testID="post-comment-button"
                style={[
                  styles.postCommentButton,
                  isPostingComment || !commentInputText.trim()
                    ? styles.postCommentButtonDisabled
                    : {},
                ]}
                onPress={onPostComment}
                disabled={isPostingComment || !commentInputText.trim()}
              >
                {isPostingComment ? (
                  <ActivityIndicator
                    size="small"
                    color={colorScheme === 'dark' ? '#FFFFFF' : '#007AFF'}
                  />
                ) : (
                  <ThemedText style={styles.postCommentButtonText}>{t('post')}</ThemedText>
                )}
              </TouchableOpacity>
            </View>
          )}
        </View>
      )}
    </View>
  );
}

export default PostItem;

const styles = StyleSheet.create({
  container: { flex: 1 },
  content: { paddingBottom: 24 },
  header: {
    paddingHorizontal: 16,
    marginTop: Platform.OS === 'ios' ? 48 : 24,
    marginBottom: 18,
    flexDirection: 'row',
    justifyContent: 'space-between',
    alignItems: 'center',
  },
  searchBar: {
    flexDirection: 'row',
    alignItems: 'center',
    borderRadius: 30,
    marginHorizontal: 16,
    paddingHorizontal: 12,
    paddingVertical: Platform.OS === 'ios' ? 12 : 8,
    marginBottom: 18,
    shadowColor: '#000',
    shadowOffset: { width: 0, height: 1 },
    shadowOpacity: 0.05,
    shadowRadius: 2,
    elevation: 1,
  },
  searchIcon: { marginRight: 8 },
  searchInput: { flex: 1, fontSize: 16, marginLeft: 5 },
  postContainer: {
    borderRadius: 8,
    padding: 12,
    marginHorizontal: 16,
    marginBottom: 16,
    shadowColor: '#000',
    shadowOpacity: 0.1,
    shadowRadius: 4,
    elevation: 3,
  },
  postImage: {
    width: '100%',
    aspectRatio: 16 / 9,
    maxHeight: 180,
    borderRadius: 6,
    marginBottom: 10,
    backgroundColor: '#eee',
    resizeMode: 'cover',
  },
  postTitle: { fontSize: 16, fontWeight: 'bold', marginBottom: 8 },
  postContent: { fontSize: 14, lineHeight: 20, marginBottom: 12 },
  postFooter: { flexDirection: 'row', alignItems: 'center', marginTop: 4 },
  footerAction: { flexDirection: 'row', alignItems: 'center', minHeight: 20 },
  footerText: { fontSize: 14, marginRight: 8 },
  loginButton: {
    paddingVertical: 8,
    paddingHorizontal: 16,
    backgroundColor: '#2196F3',
    borderRadius: 20,
    alignSelf: 'flex-start',
  },
  loginButtonText: { color: '#fff', fontSize: 14, fontWeight: '500' },
  errorBox: {
    marginTop: 40,
    marginHorizontal: 20,
    padding: 16,
    borderRadius: 8,
    alignItems: 'center',
  },
  errorText: { fontSize: 16, fontWeight: 'bold', textAlign: 'center' },
  noMoreBox: {
    marginTop: 40,
    marginHorizontal: 20,
    padding: 16,
    borderRadius: 8,
    alignItems: 'center',
  },
  noMoreText: { fontSize: 16, fontWeight: '500', textAlign: 'center' },
  loadMoreButton: {
    marginVertical: 20,
    marginHorizontal: 40,
    backgroundColor: '#2196F3',
    paddingVertical: 12,
    borderRadius: 25,
    alignItems: 'center',
    shadowColor: '#000',
    shadowOffset: { width: 0, height: 2 },
    shadowOpacity: 0.1,
    shadowRadius: 3,
    elevation: 2,
  },
  loadMoreText: { color: '#fff', fontSize: 16, fontWeight: 'bold' },
  commentsSection: { marginTop: 10, paddingTop: 10 },
  commentsListContainer: { maxHeight: 200, marginBottom: 10 },
  commentItemContainer: { paddingVertical: 8, borderBottomWidth: 1 },
  commentHeader: {
    flexDirection: 'row',
    justifyContent: 'space-between',
    alignItems: 'center',
    marginBottom: 4,
  },
  commentUsername: { fontWeight: 'bold', fontSize: 13, flexShrink: 1, marginRight: 8 },
  commentOwnerActions: { flexDirection: 'row' },
  commentActionButton: { paddingHorizontal: 6, paddingVertical: 4 },
  deleteCommentButton: { padding: 4 },
  commentEditInput: {
    fontSize: 14,
    paddingVertical: 8,
    paddingHorizontal: 10,
    borderWidth: 1,
    borderRadius: 6,
    marginBottom: 8,
    maxHeight: 100,
  },
  editActionsContainer: { flexDirection: 'row', justifyContent: 'flex-end', marginTop: 4 },
  editActionButton: {
    marginLeft: 8,
    paddingVertical: 6,
    paddingHorizontal: 12,
    borderRadius: 15,
    minWidth: 70,
    alignItems: 'center',
  },
  editActionButtonText: { color: '#FFFFFF', fontWeight: '600', fontSize: 13 },
  commentContent: { fontSize: 14, lineHeight: 18 },
  commentTimestamp: { fontSize: 10, opacity: 0.7, marginTop: 4, textAlign: 'right' },
  noCommentsText: { textAlign: 'center', marginVertical: 15, fontSize: 14, opacity: 0.7 },
  addCommentContainer: {
    flexDirection: 'row',
    alignItems: 'center',
    paddingTop: 10,
    borderTopWidth: 1,
    marginTop: 5,
  },
  commentInput: {
    flex: 1,
    borderWidth: 1,
    borderRadius: 20,
    paddingHorizontal: 15,
    paddingVertical: 8,
    fontSize: 14,
    marginRight: 10,
    maxHeight: 80,
  },
  postCommentButton: {
    paddingHorizontal: 12,
    paddingVertical: 10,
    borderRadius: 20,
    backgroundColor: '#007AFF',
  },
  postCommentButtonDisabled: { backgroundColor: '#B0C4DE' },
  postCommentButtonText: { color: '#FFFFFF', fontWeight: '600', fontSize: 14 },
});<|MERGE_RESOLUTION|>--- conflicted
+++ resolved
@@ -15,14 +15,9 @@
 import { Ionicons } from '@expo/vector-icons';
 import { ThemedText } from '@/components/ThemedText';
 import CommentItemDisplay from './CommentItemDisplay';
-<<<<<<< HEAD
-import { API_BASE_URL } from '../apiConfig';
+
 import { useTranslation } from 'react-i18next';
-
-const API_BASE = API_BASE_URL;
-=======
 import { apiUrl } from '../apiConfig';
->>>>>>> 6d5bd10e
 
 interface CommentData {
   commentId: number;
@@ -129,42 +124,6 @@
     onSavePress(post.id, post.savedByUser);
   };
 
-<<<<<<< HEAD
-  const canPostComment =
-    userType !== 'guest' && !!loggedInUsername && !editingCommentDetailsForPost;
-
-  return (
-    <View testID={`post-${post.id}`} style={[styles.postContainer, { backgroundColor: cardBackgroundColor }]}>
-      {/* Title / Image / Content */}
-      <ThemedText type="title" style={styles.postTitle}>
-        {post.title}
-      </ThemedText>
-
-      {post.photoUrl && (
-        <Image
-          source={{
-            uri: post.photoUrl.startsWith('http') ? post.photoUrl : `${API_BASE}${post.photoUrl}`,
-          }}
-          style={styles.postImage}
-          onError={(e) =>
-            console.warn('Explore: Image failed to load:', e.nativeEvent.error, post.photoUrl)
-          }
-        />
-      )}
-
-      <ThemedText style={[styles.postContent, { color: textColor }]} numberOfLines={post.photoUrl ? 2 : 5}>
-        {post.content}
-      </ThemedText>
-
-      {/* Footer actions */}
-      <View style={styles.postFooter}>
-        <TouchableOpacity testID="like-toggle" onPress={handleLike} style={styles.footerAction}>
-          <Ionicons
-            testID={`icon-${post.likedByUser ? 'heart' : 'heart-outline'}`}
-            name={post.likedByUser ? 'heart' : 'heart-outline'}
-            size={20}
-            color={post.likedByUser ? 'red' : iconColor}
-=======
     
   
     const canPostComment = userType !== 'guest' && loggedInUsername && !editingCommentDetailsForPost; // Disable new comment if editing one in this post
@@ -184,7 +143,6 @@
           }}
             style={styles.postImage}
             onError={(e) => console.warn('Explore: Image failed to load:', e.nativeEvent.error, post.photoUrl)}
->>>>>>> 6d5bd10e
           />
           <ThemedText style={[styles.footerText, { color: post.likedByUser ? 'red' : iconColor, marginLeft: 4 }]}>
             {post.likes}
