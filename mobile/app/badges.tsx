import React, { useContext, useState, useEffect } from 'react';
import {
  StyleSheet,
  View,
  FlatList,
  ActivityIndicator,
  useColorScheme,
} from 'react-native';
import { AuthContext } from './_layout';
import { ThemedText } from '@/components/ThemedText';
<<<<<<< HEAD
import { apiUrl } from './apiConfig';
import { useTranslation } from 'react-i18next';
=======
import { apiRequest } from './services/apiClient';
>>>>>>> 6d5bd10e

// Badge interface
interface Badge {
  username: string;
  badgeName: string;
}

type ErrorState = { key: string | null; message: string | null };

export default function BadgesScreen() {
  const { username } = useContext(AuthContext);
  const colorScheme = useColorScheme();
  const isDarkMode = colorScheme === 'dark';
  const { t } = useTranslation();

  const [badges, setBadges] = useState<Badge[]>([]);
  const [loading, setLoading] = useState(true);
  const [error, setError] = useState<ErrorState>({ key: null, message: null });

  // Background colors based on theme
  const backgroundColor = isDarkMode ? '#151718' : '#F0F2F5';
  const textColor = isDarkMode ? '#FFFFFF' : '#000000';

  useEffect(() => {
    const fetchBadges = async () => {
      if (!username) {
        setBadges([]);
        setLoading(false);
        setError({ key: null, message: null });
        return;
      }

      try {
        setLoading(true);
<<<<<<< HEAD
        setError({ key: null, message: null });

        const response = await fetch(apiUrl(`/api/profile/badges?username=${username}`));

=======
        const encodedUsername = encodeURIComponent(username);
        const response = await apiRequest(
          `/api/users/${encodedUsername}/badges?username=${encodedUsername}`
        );
        
>>>>>>> 6d5bd10e
        if (!response.ok) {
          // server responded but not OK → show a translated, generic failure with status
          const text = await response.text().catch(() => '');
          throw new Error(`Server error: ${response.status} ${text}`);
        }

        const data = await response.json();
        setBadges(Array.isArray(data) ? data : []);
      } catch (err) {
        console.error('Error fetching badges:', err);
        // network errors often surface as "TypeError: Failed to fetch"
        // follow your earlier pattern: prefer a key when possible
        if (err instanceof Error) {
          if (err.message.startsWith('Server error:')) {
            setError({ key: 'errorBadgesFetchFailed', message: err.message });
          } else {
            // likely network or parsing issue
            setError({ key: 'errorBadgesFetchGeneric', message: null });
          }
        } else {
          setError({ key: 'errorBadgesFetchGeneric', message: null });
        }
      } finally {
        setLoading(false);
      }
    };

    fetchBadges();
  }, [username]);

  // Render each badge item
  const renderBadgeItem = ({ item }: { item: Badge }) => {
    // Array of lively colors for badges
    const badgeColors = [
      '#FF6B6B', // Coral Red
      '#4ECDC4', // Turquoise
      '#FFD166', // Yellow
      '#6A0572', // Purple
      '#1A936F', // Green
      '#3D5A80', // Navy Blue
      '#E76F51', // Orange
      '#8338EC', // Violet
      '#06D6A0', // Mint
      '#EF476F', // Pink
    ];

    // Get color based on badge name to keep it consistent
    const colorIndex = item.badgeName.length % badgeColors.length;
    const badgeColor = badgeColors[colorIndex];

    return (
      <View style={[styles.badgeCard, { backgroundColor: badgeColor }]}>
        <ThemedText style={styles.badgeName}>{item.badgeName}</ThemedText>
      </View>
    );
  };

  if (loading) {
    return (
      <View style={[styles.container, { backgroundColor }]}>
        <ActivityIndicator size="large" color={isDarkMode ? '#FFFFFF' : '#000000'} />
      </View>
    );
  }

  if (error.key || error.message) {
    return (
      <View style={[styles.container, { backgroundColor }]}>
        <ThemedText style={[styles.errorText, { color: isDarkMode ? '#FF9DA3' : 'red' }]}>
          {t('error')}: {error.key ? t(error.key) : error.message}
        </ThemedText>
      </View>
    );
  }

  return (
    <View style={[styles.container, { backgroundColor }]}>
      {badges.length === 0 ? (
        <View style={styles.emptyContainer}>
          <ThemedText style={[styles.emptyText, { color: textColor }]}>
            {t('noBadgesYet')}
          </ThemedText>
        </View>
      ) : (
        <FlatList
          data={badges}
          renderItem={renderBadgeItem}
          keyExtractor={(item, index) => `${item.badgeName}-${index}`}
          contentContainerStyle={styles.listContainer}
          numColumns={2}
          columnWrapperStyle={styles.row}
        />
      )}
    </View>
  );
}

const styles = StyleSheet.create({
  container: { flex: 1, padding: 16 },
  listContainer: { paddingBottom: 20 },
  row: { flex: 1, justifyContent: 'space-between', marginBottom: 12 },
  badgeCard: {
    padding: 16,
    borderRadius: 16,
    width: '48%',
    shadowColor: '#000',
    shadowOffset: { width: 0, height: 2 },
    shadowOpacity: 0.1,
    shadowRadius: 4,
    elevation: 2,
    alignItems: 'center',
    justifyContent: 'center',
  },
  badgeName: {
    fontSize: 16,
    fontWeight: '600',
    color: '#FFFFFF',
    textAlign: 'center',
    textShadowColor: 'rgba(0, 0, 0, 0.2)',
    textShadowOffset: { width: 1, height: 1 },
    textShadowRadius: 1,
  },
  emptyContainer: { flex: 1, justifyContent: 'center', alignItems: 'center' },
  emptyText: { fontSize: 16, fontStyle: 'italic' },
  errorText: { textAlign: 'center', marginTop: 20 },
});<|MERGE_RESOLUTION|>--- conflicted
+++ resolved
@@ -8,12 +8,10 @@
 } from 'react-native';
 import { AuthContext } from './_layout';
 import { ThemedText } from '@/components/ThemedText';
-<<<<<<< HEAD
-import { apiUrl } from './apiConfig';
+
 import { useTranslation } from 'react-i18next';
-=======
 import { apiRequest } from './services/apiClient';
->>>>>>> 6d5bd10e
+
 
 // Badge interface
 interface Badge {
@@ -48,18 +46,13 @@
 
       try {
         setLoading(true);
-<<<<<<< HEAD
+
         setError({ key: null, message: null });
-
-        const response = await fetch(apiUrl(`/api/profile/badges?username=${username}`));
-
-=======
         const encodedUsername = encodeURIComponent(username);
         const response = await apiRequest(
           `/api/users/${encodedUsername}/badges?username=${encodedUsername}`
         );
         
->>>>>>> 6d5bd10e
         if (!response.ok) {
           // server responded but not OK → show a translated, generic failure with status
           const text = await response.text().catch(() => '');
