// app/(tabs)/profile.tsx
import React, { useContext, useState, useCallback } from 'react';
import AsyncStorage from '@react-native-async-storage/async-storage';
import {
  StyleSheet,
  Image,
  View,
  TouchableOpacity,
  Text,
  ActivityIndicator,
  Platform,
<<<<<<< HEAD
  useColorScheme, // Import useColorScheme
=======
  useColorScheme,
>>>>>>> eeaf2b97
} from 'react-native';
import ParallaxScrollView from '@/components/ParallaxScrollView';
import { ThemedText } from '@/components/ThemedText';
import { useFocusEffect, useNavigation } from '@react-navigation/native';
import { AuthContext } from '../_layout';
import Ionicons from '@expo/vector-icons/Ionicons';

const HOST = Platform.select({ android: '10.0.2.2', ios: 'localhost' , web: 'localhost' });
const API_BASE = `http://${HOST}:8080`;

export default function ProfileScreen() {
  const navigation = useNavigation<any>();
<<<<<<< HEAD
  const { userType, setUserType, username, setUsername} = useContext(AuthContext);
  const colorScheme = useColorScheme(); // Get current color scheme
=======
  const { userType, setUserType, username, setUsername } = useContext(AuthContext); // Removed user_id as it's not used in this version
  const colorScheme = useColorScheme();
>>>>>>> eeaf2b97

  const [bio, setBio] = useState('');
  const [avatarUri, setAvatarUri] = useState('');
  const [loading, setLoading] = useState(true);

<<<<<<< HEAD
  // Dynamic Colors
  const isDarkMode = colorScheme === 'dark';
  const parallaxHeaderBgColor = isDarkMode ? '#000000' : '#FFFFFF'; // Example colors
  const avatarPlaceholderColor = isDarkMode ? '#5A5A5D' : '#999';
  const contentBackgroundColor = isDarkMode ? '#151718' : '#F0F2F5'; // Match other screens
  const buttonTextColor = '#FFFFFF'; // Assuming buttons have solid backgrounds
=======
  const isDarkMode = colorScheme === 'dark';
  const parallaxHeaderBgColor = isDarkMode ? '#151718' : '#F0F2F5';
  const contentBackgroundColor = isDarkMode ? '#151718' : '#F0F2F5';
  const avatarPlaceholderColor = isDarkMode ? '#5A5A5D' : '#999';
  const buttonTextColor = '#FFFFFF';
  const activityIndicatorColor = isDarkMode ? '#FFF' : '#000';
>>>>>>> eeaf2b97

  useFocusEffect(
    useCallback(() => {
      if (userType === 'guest') {
        navigation.reset({
          index: 0,
          routes: [{ name: 'index', params: { error: 'You need to sign up first!' } }],
        });
        return;
      }

<<<<<<< HEAD
      (async () => {
        try {
          setLoading(true); 
          const res = await fetch(`${API_BASE}/api/profile/info?username=${username}`);
          if (res.status === 404) {
            await fetch(`${API_BASE}/api/profile/create`, {
=======
      if (!username) {
        setLoading(false);
        return;
      }

      const fetchProfileData = async () => {
        setLoading(true);
        try {
          const res = await fetch(`${API_BASE}/api/profile/info?username=${encodeURIComponent(username)}`);

          if (res.status === 404) {
            const createRes = await fetch(`${API_BASE}/api/profile/create`, {
>>>>>>> eeaf2b97
              method: 'POST',
              headers: { 'Content-Type': 'application/json' },
              body: JSON.stringify({ username, biography: '', photoUrl: '' }),
            });
<<<<<<< HEAD
            const retryRes = await fetch(`${API_BASE}/api/profile/info?username=${username}`);
=======
            if (!createRes.ok) {
                const errorText = await createRes.text();
                throw new Error(`Failed to create profile: ${createRes.status} ${errorText}`);
            }
            const retryRes = await fetch(`${API_BASE}/api/profile/info?username=${encodeURIComponent(username)}`);
            if (!retryRes.ok) {
                const errorText = await retryRes.text();
                throw new Error(`Failed to fetch profile after creation: ${retryRes.status} ${errorText}`);
            }
>>>>>>> eeaf2b97
            const retryData = await retryRes.json();
            setBio(retryData.biography ?? '');
            setAvatarUri(retryData.photoUrl ?? '');
          } else if (res.ok) {
            const data = await res.json();
            setBio(data.biography ?? '');
            setAvatarUri(data.photoUrl ?? '');
          } else {
            const errorText = await res.text();
            console.error('Failed to fetch profile, status:', res.status, errorText);
            throw new Error(`Failed to fetch profile: ${res.status}`);
          }
        } catch (err) {
          console.error('Error in profile data handling:', err);
        } finally {
          setLoading(false);
        }
<<<<<<< HEAD
      })();
    }, [userType, username]) 
=======
      };

      fetchProfileData();
    }, [userType, username, navigation])
>>>>>>> eeaf2b97
  );

  const handleLogout = async () => {
    await AsyncStorage.multiRemove(['username', 'userType', 'token']);
    setUserType(null);
    setUsername('');
    navigation.reset({ index: 0, routes: [{ name: 'index' }] });
  };

  if (userType !== 'user' || loading) {
    return loading ? (
      <View style={[styles.loadingContainer, {backgroundColor: contentBackgroundColor}]}>
<<<<<<< HEAD
         <ActivityIndicator size="large" color={isDarkMode ? '#FFF' : '#000'} />
=======
         <ActivityIndicator size="large" color={activityIndicatorColor} />
>>>>>>> eeaf2b97
      </View>
    ) : null;
  }

  return (
    <ParallaxScrollView
<<<<<<< HEAD
      headerBackgroundColor={{ light: parallaxHeaderBgColor, dark: parallaxHeaderBgColor }}
=======
      headerBackgroundColor={{
        light: parallaxHeaderBgColor,
        dark: parallaxHeaderBgColor
      }}
>>>>>>> eeaf2b97
      headerImage={
        <Image
          source={require('@/assets/images/wallpaper.png')}
          style={styles.headerImage}
          resizeMode="cover"
        />
      }
    >
<<<<<<< HEAD
      <View style={[styles.contentContainer, {backgroundColor: contentBackgroundColor}]}>
        <View style={styles.logoutContainer}>
          <TouchableOpacity onPress={handleLogout} style={styles.logoutButton}>
            <Text style={[styles.logoutText, {color: buttonTextColor}]}>Log Out</Text>
          </TouchableOpacity>
        </View>

        <View style={styles.editProfileContainer}>
          <TouchableOpacity
            style={styles.editButton}
            onPress={() => navigation.navigate('edit_profile')}
          >
            <Text style={[styles.editButtonText, {color: buttonTextColor}]}>Edit profile</Text>
          </TouchableOpacity>
        </View>

        <View style={styles.profileContainer}>
          {avatarUri ? (
            <Image source={{ uri: avatarUri }} style={styles.profilePic} />
          ) : (
            <Ionicons name="person-circle-outline" size={100} color={avatarPlaceholderColor} />
          )}
          <View style={{ marginLeft: 12, flexShrink: 1 }}>
            <ThemedText type="default" style={{ fontSize: 20 }}>
              Hello, {username}
            </ThemedText>
            <ThemedText
              type="default"
              style={{ marginTop: 4, fontStyle: bio ? 'normal' : 'italic' }}
              numberOfLines={3}
=======
      <View style={[styles.innerContentWrapper, { backgroundColor: contentBackgroundColor }]}>
        <View style={styles.contentContainer}>
            <View style={styles.logoutContainer}>
            <TouchableOpacity onPress={handleLogout} style={styles.logoutButton}>
                <Text style={[styles.logoutText, {color: buttonTextColor}]}>Log Out</Text>
            </TouchableOpacity>
            </View>

            <View style={styles.editProfileContainer}>
            <TouchableOpacity
                style={styles.editButton}
                onPress={() => navigation.navigate('edit_profile')}
            >
                <Text style={[styles.editButtonText, {color: buttonTextColor}]}>Edit profile</Text>
            </TouchableOpacity>
            </View>

            <View style={styles.profileContainer}>
            {avatarUri ? (
                <Image
                    source={{ uri: avatarUri }}
                    style={styles.profilePic}
                    onError={(e) => {
                        console.warn("Failed to load profile image:", avatarUri, e.nativeEvent.error);
                        setAvatarUri('');
                    }}
                />
            ) : (
                <Ionicons name="person-circle-outline" size={100} color={avatarPlaceholderColor} />
            )}
            <View style={{ marginLeft: 12, flexShrink: 1 }}>
                <ThemedText type="default" style={{ fontSize: 20 }}>
                Hello, {username}
                </ThemedText>
                <ThemedText
                type="default"
                style={{ marginTop: 4, fontStyle: bio ? 'normal' : 'italic' }}
                numberOfLines={3}
                >
                {bio || 'No bio yet.'}
                </ThemedText>
            </View>
            </View>

            <TouchableOpacity
            style={[styles.actionButton, { backgroundColor: '#2196F3' }]}
            onPress={() => navigation.navigate('create_post')}
>>>>>>> eeaf2b97
            >
            <Text style={[styles.actionText, {color: buttonTextColor}]}>Create a post</Text>
            </TouchableOpacity>

<<<<<<< HEAD
        <TouchableOpacity
          style={[styles.actionButton, { backgroundColor: '#2196F3' }]}
          onPress={() => navigation.navigate('create_post')}
        >
          <Text style={[styles.actionText, {color: buttonTextColor}]}>Create a post</Text>
        </TouchableOpacity>

        <TouchableOpacity // New "My Posts" button
          style={[styles.actionButton, { backgroundColor: '#00008B' }]} 
          onPress={() => navigation.navigate('posts')} 
        >
          <Text style={[styles.actionText, {color: buttonTextColor}]}>My Posts</Text>
        </TouchableOpacity>
        
        <TouchableOpacity
          style={[styles.actionButton, { backgroundColor: '#4CAF50' }]}
          onPress={() => navigation.navigate('saved_posts')}
        >
          <Text style={[styles.actionText, {color: buttonTextColor}]}>Saved posts</Text>
        </TouchableOpacity>

=======
            <TouchableOpacity
            style={[styles.actionButton, { backgroundColor: '#00008B' }]}
            onPress={() => navigation.navigate('posts')}
            >
            <Text style={[styles.actionText, {color: buttonTextColor}]}>Manage Posts</Text>
            </TouchableOpacity>
        </View>
>>>>>>> eeaf2b97
      </View>
    </ParallaxScrollView>
  );
}

const styles = StyleSheet.create({
  headerImage: { width: '100%', height: undefined, aspectRatio: 0.88 },
<<<<<<< HEAD
  contentContainer: { flex: 1, padding: 16, marginTop: -20 }, 
  logoutContainer: { alignItems: 'flex-end' },
  logoutButton: { paddingHorizontal: 20, paddingVertical: 6, borderRadius: 4, backgroundColor: '#E53935' },
  logoutText: { fontSize: 14 }, 
  editProfileContainer: { alignItems: 'flex-end', marginVertical: 8 },
  editButton: { paddingHorizontal: 12, paddingVertical: 6, borderRadius: 4, backgroundColor: '#007AFF' },
  editButtonText: { fontSize: 14 }, 
=======
  innerContentWrapper: {
    flex: 1,
  },
  contentContainer: {
    flex: 1,
    padding: 16,
  },
  logoutContainer: { alignItems: 'flex-end' },
  logoutButton: { paddingHorizontal: 20, paddingVertical: 6, borderRadius: 4, backgroundColor: '#E53935' },
  logoutText: { fontSize: 14 },
  editProfileContainer: { alignItems: 'flex-end', marginVertical: 8 },
  editButton: { paddingHorizontal: 12, paddingVertical: 6, borderRadius: 4, backgroundColor: '#007AFF' },
  editButtonText: { fontSize: 14 },
>>>>>>> eeaf2b97
  profileContainer: { flexDirection: 'row', alignItems: 'center', marginBottom: 16 },
  profilePic: { width: 100, height: 100, borderRadius: 50, backgroundColor: '#ddd' }, 
  actionButton: { width: '100%', paddingVertical: 12, borderRadius: 8, marginBottom: 12, alignItems: 'center' },
<<<<<<< HEAD
  actionText: { fontSize: 16 }, 
  loadingContainer: { flex: 1, justifyContent: 'center', alignItems: 'center',},
=======
  actionText: { fontSize: 16 },
  loadingContainer: {
    flex: 1,
    justifyContent: 'center',
    alignItems: 'center',
  },
>>>>>>> eeaf2b97
});<|MERGE_RESOLUTION|>--- conflicted
+++ resolved
@@ -9,11 +9,7 @@
   Text,
   ActivityIndicator,
   Platform,
-<<<<<<< HEAD
-  useColorScheme, // Import useColorScheme
-=======
   useColorScheme,
->>>>>>> eeaf2b97
 } from 'react-native';
 import ParallaxScrollView from '@/components/ParallaxScrollView';
 import { ThemedText } from '@/components/ThemedText';
@@ -26,33 +22,19 @@
 
 export default function ProfileScreen() {
   const navigation = useNavigation<any>();
-<<<<<<< HEAD
   const { userType, setUserType, username, setUsername} = useContext(AuthContext);
   const colorScheme = useColorScheme(); // Get current color scheme
-=======
-  const { userType, setUserType, username, setUsername } = useContext(AuthContext); // Removed user_id as it's not used in this version
-  const colorScheme = useColorScheme();
->>>>>>> eeaf2b97
 
   const [bio, setBio] = useState('');
   const [avatarUri, setAvatarUri] = useState('');
   const [loading, setLoading] = useState(true);
 
-<<<<<<< HEAD
-  // Dynamic Colors
-  const isDarkMode = colorScheme === 'dark';
-  const parallaxHeaderBgColor = isDarkMode ? '#000000' : '#FFFFFF'; // Example colors
-  const avatarPlaceholderColor = isDarkMode ? '#5A5A5D' : '#999';
-  const contentBackgroundColor = isDarkMode ? '#151718' : '#F0F2F5'; // Match other screens
-  const buttonTextColor = '#FFFFFF'; // Assuming buttons have solid backgrounds
-=======
   const isDarkMode = colorScheme === 'dark';
   const parallaxHeaderBgColor = isDarkMode ? '#151718' : '#F0F2F5';
   const contentBackgroundColor = isDarkMode ? '#151718' : '#F0F2F5';
   const avatarPlaceholderColor = isDarkMode ? '#5A5A5D' : '#999';
   const buttonTextColor = '#FFFFFF';
   const activityIndicatorColor = isDarkMode ? '#FFF' : '#000';
->>>>>>> eeaf2b97
 
   useFocusEffect(
     useCallback(() => {
@@ -64,14 +46,6 @@
         return;
       }
 
-<<<<<<< HEAD
-      (async () => {
-        try {
-          setLoading(true); 
-          const res = await fetch(`${API_BASE}/api/profile/info?username=${username}`);
-          if (res.status === 404) {
-            await fetch(`${API_BASE}/api/profile/create`, {
-=======
       if (!username) {
         setLoading(false);
         return;
@@ -84,14 +58,10 @@
 
           if (res.status === 404) {
             const createRes = await fetch(`${API_BASE}/api/profile/create`, {
->>>>>>> eeaf2b97
               method: 'POST',
               headers: { 'Content-Type': 'application/json' },
               body: JSON.stringify({ username, biography: '', photoUrl: '' }),
             });
-<<<<<<< HEAD
-            const retryRes = await fetch(`${API_BASE}/api/profile/info?username=${username}`);
-=======
             if (!createRes.ok) {
                 const errorText = await createRes.text();
                 throw new Error(`Failed to create profile: ${createRes.status} ${errorText}`);
@@ -101,7 +71,6 @@
                 const errorText = await retryRes.text();
                 throw new Error(`Failed to fetch profile after creation: ${retryRes.status} ${errorText}`);
             }
->>>>>>> eeaf2b97
             const retryData = await retryRes.json();
             setBio(retryData.biography ?? '');
             setAvatarUri(retryData.photoUrl ?? '');
@@ -119,15 +88,10 @@
         } finally {
           setLoading(false);
         }
-<<<<<<< HEAD
-      })();
-    }, [userType, username]) 
-=======
       };
 
       fetchProfileData();
     }, [userType, username, navigation])
->>>>>>> eeaf2b97
   );
 
   const handleLogout = async () => {
@@ -140,25 +104,17 @@
   if (userType !== 'user' || loading) {
     return loading ? (
       <View style={[styles.loadingContainer, {backgroundColor: contentBackgroundColor}]}>
-<<<<<<< HEAD
-         <ActivityIndicator size="large" color={isDarkMode ? '#FFF' : '#000'} />
-=======
          <ActivityIndicator size="large" color={activityIndicatorColor} />
->>>>>>> eeaf2b97
       </View>
     ) : null;
   }
 
   return (
     <ParallaxScrollView
-<<<<<<< HEAD
-      headerBackgroundColor={{ light: parallaxHeaderBgColor, dark: parallaxHeaderBgColor }}
-=======
       headerBackgroundColor={{
         light: parallaxHeaderBgColor,
         dark: parallaxHeaderBgColor
       }}
->>>>>>> eeaf2b97
       headerImage={
         <Image
           source={require('@/assets/images/wallpaper.png')}
@@ -167,38 +123,6 @@
         />
       }
     >
-<<<<<<< HEAD
-      <View style={[styles.contentContainer, {backgroundColor: contentBackgroundColor}]}>
-        <View style={styles.logoutContainer}>
-          <TouchableOpacity onPress={handleLogout} style={styles.logoutButton}>
-            <Text style={[styles.logoutText, {color: buttonTextColor}]}>Log Out</Text>
-          </TouchableOpacity>
-        </View>
-
-        <View style={styles.editProfileContainer}>
-          <TouchableOpacity
-            style={styles.editButton}
-            onPress={() => navigation.navigate('edit_profile')}
-          >
-            <Text style={[styles.editButtonText, {color: buttonTextColor}]}>Edit profile</Text>
-          </TouchableOpacity>
-        </View>
-
-        <View style={styles.profileContainer}>
-          {avatarUri ? (
-            <Image source={{ uri: avatarUri }} style={styles.profilePic} />
-          ) : (
-            <Ionicons name="person-circle-outline" size={100} color={avatarPlaceholderColor} />
-          )}
-          <View style={{ marginLeft: 12, flexShrink: 1 }}>
-            <ThemedText type="default" style={{ fontSize: 20 }}>
-              Hello, {username}
-            </ThemedText>
-            <ThemedText
-              type="default"
-              style={{ marginTop: 4, fontStyle: bio ? 'normal' : 'italic' }}
-              numberOfLines={3}
-=======
       <View style={[styles.innerContentWrapper, { backgroundColor: contentBackgroundColor }]}>
         <View style={styles.contentContainer}>
             <View style={styles.logoutContainer}>
@@ -246,25 +170,16 @@
             <TouchableOpacity
             style={[styles.actionButton, { backgroundColor: '#2196F3' }]}
             onPress={() => navigation.navigate('create_post')}
->>>>>>> eeaf2b97
             >
             <Text style={[styles.actionText, {color: buttonTextColor}]}>Create a post</Text>
             </TouchableOpacity>
 
-<<<<<<< HEAD
-        <TouchableOpacity
-          style={[styles.actionButton, { backgroundColor: '#2196F3' }]}
-          onPress={() => navigation.navigate('create_post')}
-        >
-          <Text style={[styles.actionText, {color: buttonTextColor}]}>Create a post</Text>
-        </TouchableOpacity>
-
-        <TouchableOpacity // New "My Posts" button
-          style={[styles.actionButton, { backgroundColor: '#00008B' }]} 
-          onPress={() => navigation.navigate('posts')} 
-        >
-          <Text style={[styles.actionText, {color: buttonTextColor}]}>My Posts</Text>
-        </TouchableOpacity>
+            <TouchableOpacity
+            style={[styles.actionButton, { backgroundColor: '#00008B' }]}
+            onPress={() => navigation.navigate('posts')}
+            >
+            <Text style={[styles.actionText, {color: buttonTextColor}]}>Manage Posts</Text>
+            </TouchableOpacity>
         
         <TouchableOpacity
           style={[styles.actionButton, { backgroundColor: '#4CAF50' }]}
@@ -273,15 +188,7 @@
           <Text style={[styles.actionText, {color: buttonTextColor}]}>Saved posts</Text>
         </TouchableOpacity>
 
-=======
-            <TouchableOpacity
-            style={[styles.actionButton, { backgroundColor: '#00008B' }]}
-            onPress={() => navigation.navigate('posts')}
-            >
-            <Text style={[styles.actionText, {color: buttonTextColor}]}>Manage Posts</Text>
-            </TouchableOpacity>
         </View>
->>>>>>> eeaf2b97
       </View>
     </ParallaxScrollView>
   );
@@ -289,15 +196,6 @@
 
 const styles = StyleSheet.create({
   headerImage: { width: '100%', height: undefined, aspectRatio: 0.88 },
-<<<<<<< HEAD
-  contentContainer: { flex: 1, padding: 16, marginTop: -20 }, 
-  logoutContainer: { alignItems: 'flex-end' },
-  logoutButton: { paddingHorizontal: 20, paddingVertical: 6, borderRadius: 4, backgroundColor: '#E53935' },
-  logoutText: { fontSize: 14 }, 
-  editProfileContainer: { alignItems: 'flex-end', marginVertical: 8 },
-  editButton: { paddingHorizontal: 12, paddingVertical: 6, borderRadius: 4, backgroundColor: '#007AFF' },
-  editButtonText: { fontSize: 14 }, 
-=======
   innerContentWrapper: {
     flex: 1,
   },
@@ -311,19 +209,13 @@
   editProfileContainer: { alignItems: 'flex-end', marginVertical: 8 },
   editButton: { paddingHorizontal: 12, paddingVertical: 6, borderRadius: 4, backgroundColor: '#007AFF' },
   editButtonText: { fontSize: 14 },
->>>>>>> eeaf2b97
   profileContainer: { flexDirection: 'row', alignItems: 'center', marginBottom: 16 },
-  profilePic: { width: 100, height: 100, borderRadius: 50, backgroundColor: '#ddd' }, 
+  profilePic: { width: 100, height: 100, borderRadius: 50, backgroundColor: '#ddd' },
   actionButton: { width: '100%', paddingVertical: 12, borderRadius: 8, marginBottom: 12, alignItems: 'center' },
-<<<<<<< HEAD
-  actionText: { fontSize: 16 }, 
-  loadingContainer: { flex: 1, justifyContent: 'center', alignItems: 'center',},
-=======
   actionText: { fontSize: 16 },
   loadingContainer: {
     flex: 1,
     justifyContent: 'center',
     alignItems: 'center',
   },
->>>>>>> eeaf2b97
 });