// app/(tabs)/profile.tsx
import React, { useContext, useState, useCallback } from 'react';
import AsyncStorage from '@react-native-async-storage/async-storage';
import {
  StyleSheet,
  Image,
  View,
  TouchableOpacity,
  Text,
  ActivityIndicator,
  Platform,
  useColorScheme, // Import useColorScheme
} from 'react-native';
import ParallaxScrollView from '@/components/ParallaxScrollView';
import { ThemedText } from '@/components/ThemedText';
import { useFocusEffect, useNavigation } from '@react-navigation/native';
import { AuthContext } from '../_layout';
import Ionicons from '@expo/vector-icons/Ionicons';

const HOST = Platform.select({ android: '10.0.2.2', ios: 'localhost' , web: 'localhost' });
const API_BASE = `http://${HOST}:8080`;

export default function ProfileScreen() {
  const navigation = useNavigation<any>();
<<<<<<< HEAD
  const { userType, setUserType, username, setUsername, user_id } = useContext(AuthContext);
=======
  const { userType, setUserType, username, setUsername} = useContext(AuthContext);
>>>>>>> a1b4f1e3
  const colorScheme = useColorScheme(); // Get current color scheme

  const [bio, setBio] = useState('');
  const [avatarUri, setAvatarUri] = useState('');
  const [loading, setLoading] = useState(true);

  // Dynamic Colors
  const isDarkMode = colorScheme === 'dark';
  const parallaxHeaderBgColor = isDarkMode ? '#000000' : '#FFFFFF'; // Example colors
  const avatarPlaceholderColor = isDarkMode ? '#5A5A5D' : '#999';
  const contentBackgroundColor = isDarkMode ? '#151718' : '#F0F2F5'; // Match other screens
  const buttonTextColor = '#FFFFFF'; // Assuming buttons have solid backgrounds

  useFocusEffect(
    useCallback(() => {
      if (userType === 'guest') {
        navigation.reset({
          index: 0,
          routes: [{ name: 'index', params: { error: 'You need to sign up first!' } }],
        });
        return;
      }

      (async () => {
        try {
          setLoading(true); 
          const res = await fetch(`${API_BASE}/api/profile/info?username=${username}`);
          if (res.status === 404) {
            await fetch(`${API_BASE}/api/profile/create`, {
              method: 'POST',
              headers: { 'Content-Type': 'application/json' },
              body: JSON.stringify({ username, biography: '', photoUrl: '' }),
            });
            const retryRes = await fetch(`${API_BASE}/api/profile/info?username=${username}`);
            const retryData = await retryRes.json();
            setBio(retryData.biography ?? '');
            setAvatarUri(retryData.photoUrl ?? '');
          } else {
            const data = await res.json();
            setBio(data.biography ?? '');
            setAvatarUri(data.photoUrl ?? '');
          }
        } catch (err) {
          console.error('Failed to fetch or create profile:', err);
        } finally {
          setLoading(false);
        }
      })();
    }, [userType, username]) 
  );

  const handleLogout = async () => {
    await AsyncStorage.multiRemove(['username', 'password', 'email', 'token']);
    setUserType(null);
    setUsername('');
    navigation.reset({ index: 0, routes: [{ name: 'index' }] });
  };

  if (userType !== 'user' || loading) {
    return loading ? (
      <View style={[styles.loadingContainer, {backgroundColor: contentBackgroundColor}]}>
         <ActivityIndicator testID="profile-loading-indicator" size="large" color={isDarkMode ? '#FFF' : '#000'} />
      </View>
    ) : null;
  }

  return (
    <ParallaxScrollView
      headerBackgroundColor={{ light: parallaxHeaderBgColor, dark: parallaxHeaderBgColor }}
      headerImage={
        <Image
          source={require('@/assets/images/wallpaper.png')}
          style={styles.headerImage}
          resizeMode="cover"
        />
      }
    >
      <View style={[styles.contentContainer, {backgroundColor: contentBackgroundColor}]}>
        <View style={styles.logoutContainer}>
          <TouchableOpacity testID="logout-button" onPress={handleLogout} style={styles.logoutButton}>
            <Text style={[styles.logoutText, {color: buttonTextColor}]}>Log Out</Text>
          </TouchableOpacity>
        </View>

<<<<<<< HEAD
        <View style={styles.editProfileContainer}>
          <TouchableOpacity
            testID="edit-profile-button"
            style={styles.editButton}
            onPress={() => navigation.navigate('edit_profile')}
          >
            <Text style={[styles.editButtonText, {color: buttonTextColor}]}>Edit profile</Text>
          </TouchableOpacity>
        </View>
=======
            <TouchableOpacity
            style={[styles.actionButton, { backgroundColor: '#2196F3' }]}
            onPress={() => navigation.navigate('create_post')}
            >
            <Text style={[styles.actionText, {color: buttonTextColor}]}>Create Post</Text>
            </TouchableOpacity>
>>>>>>> a1b4f1e3

        <View style={styles.profileContainer}>
          {avatarUri ? (
            <Image testID="profile-avatar-image" source={{ uri: avatarUri }} style={styles.profilePic} />
          ) : (
            <Ionicons testID="profile-avatar-placeholder" name="person-circle-outline" size={100} color={avatarPlaceholderColor} />
          )}
          <View style={{ marginLeft: 12, flexShrink: 1 }}>
            <ThemedText testID="profile-username-text" type="default" style={{ fontSize: 20 }}>
              Hello, {username}
            </ThemedText>
            <ThemedText
              testID="profile-bio-text"
              type="default"
              style={{ marginTop: 4, fontStyle: bio ? 'normal' : 'italic' }}
              numberOfLines={3}
            >
<<<<<<< HEAD
              {bio || 'No bio yet.'}
            </ThemedText>
          </View>
=======
            <Text style={[styles.actionText, {color: buttonTextColor}]}>Manage Posts</Text>
            </TouchableOpacity>
        
        <TouchableOpacity
          style={[styles.actionButton, { backgroundColor: '#D4AF37' }]}
          onPress={() => navigation.navigate('saved_posts')}
        >
          <Text style={[styles.actionText, {color: buttonTextColor}]}>Saved Posts</Text>
        </TouchableOpacity>

>>>>>>> a1b4f1e3
        </View>

        <TouchableOpacity
          testID="create-post-button"
          style={[styles.actionButton, { backgroundColor: '#2196F3' }]}
          onPress={() => navigation.navigate('create_post')}
        >
          <Text style={[styles.actionText, {color: buttonTextColor}]}>Create a post</Text>
        </TouchableOpacity>

        <TouchableOpacity // New "My Posts" button
          testID="my-posts-button"
          style={[styles.actionButton, { backgroundColor: '#00008B' }]} 
          onPress={() => navigation.navigate('posts')} 
        >
          <Text style={[styles.actionText, {color: buttonTextColor}]}>My Posts</Text>
        </TouchableOpacity>
      </View>
    </ParallaxScrollView>
  );
}

const styles = StyleSheet.create({
  headerImage: { width: '100%', height: undefined, aspectRatio: 0.88 },
  contentContainer: { flex: 1, padding: 16, marginTop: -20 }, 
  logoutContainer: { alignItems: 'flex-end' },
  logoutButton: { paddingHorizontal: 20, paddingVertical: 6, borderRadius: 4, backgroundColor: '#E53935' },
  logoutText: { fontSize: 14 }, 
  editProfileContainer: { alignItems: 'flex-end', marginVertical: 8 },
  editButton: { paddingHorizontal: 12, paddingVertical: 6, borderRadius: 4, backgroundColor: '#007AFF' },
  editButtonText: { fontSize: 14 }, 
  profileContainer: { flexDirection: 'row', alignItems: 'center', marginBottom: 16 },
  profilePic: { width: 100, height: 100, borderRadius: 50, backgroundColor: '#ddd' }, 
  actionButton: { width: '100%', paddingVertical: 12, borderRadius: 8, marginBottom: 12, alignItems: 'center' },
  actionText: { fontSize: 16 }, 
  loadingContainer: { flex: 1, justifyContent: 'center', alignItems: 'center',},
});<|MERGE_RESOLUTION|>--- conflicted
+++ resolved
@@ -22,11 +22,9 @@
 
 export default function ProfileScreen() {
   const navigation = useNavigation<any>();
-<<<<<<< HEAD
-  const { userType, setUserType, username, setUsername, user_id } = useContext(AuthContext);
-=======
+  
   const { userType, setUserType, username, setUsername} = useContext(AuthContext);
->>>>>>> a1b4f1e3
+    
   const colorScheme = useColorScheme(); // Get current color scheme
 
   const [bio, setBio] = useState('');
@@ -111,7 +109,7 @@
           </TouchableOpacity>
         </View>
 
-<<<<<<< HEAD
+
         <View style={styles.editProfileContainer}>
           <TouchableOpacity
             testID="edit-profile-button"
@@ -121,14 +119,13 @@
             <Text style={[styles.editButtonText, {color: buttonTextColor}]}>Edit profile</Text>
           </TouchableOpacity>
         </View>
-=======
+
             <TouchableOpacity
             style={[styles.actionButton, { backgroundColor: '#2196F3' }]}
             onPress={() => navigation.navigate('create_post')}
             >
             <Text style={[styles.actionText, {color: buttonTextColor}]}>Create Post</Text>
             </TouchableOpacity>
->>>>>>> a1b4f1e3
 
         <View style={styles.profileContainer}>
           {avatarUri ? (
@@ -146,11 +143,11 @@
               style={{ marginTop: 4, fontStyle: bio ? 'normal' : 'italic' }}
               numberOfLines={3}
             >
-<<<<<<< HEAD
+
               {bio || 'No bio yet.'}
             </ThemedText>
           </View>
-=======
+
             <Text style={[styles.actionText, {color: buttonTextColor}]}>Manage Posts</Text>
             </TouchableOpacity>
         
@@ -161,7 +158,6 @@
           <Text style={[styles.actionText, {color: buttonTextColor}]}>Saved Posts</Text>
         </TouchableOpacity>
 
->>>>>>> a1b4f1e3
         </View>
 
         <TouchableOpacity
