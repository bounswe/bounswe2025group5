//app/(tabs)/explore.tsx
import React, { useCallback, useContext, useEffect, useRef, useState } from 'react';
import {
  ScrollView,
  StyleSheet,
  TouchableOpacity,
  View,
  TextInput,
  ActivityIndicator,
  RefreshControl,
  Platform,
  useColorScheme,
  Image,
  Alert,
  Keyboard,
  Modal,
  Switch,
  NativeSyntheticEvent,
  NativeScrollEvent,
  InteractionManager,
} from 'react-native';
import { Ionicons } from '@expo/vector-icons';
import AccessibleText from '@/components/AccessibleText';
import { useNavigation, useFocusEffect } from '@react-navigation/native';
import { AuthContext } from '../_layout';
import { apiRequest } from '../services/apiClient';
import { apiUrl } from '../apiConfig';
import PostItem from '../components/PostItem';
import { useTranslation } from 'react-i18next';

type CommentData = {
  commentId: number;
  username: string;
  content: string;
  createdAt: string | Date;
  avatarUrl?: string | null;
}

type Post = {
  id: number;
  title: string;
  content: string;
  likes: number;
  comments: number;
  photoUrl: string | null;
  likedByUser: boolean;
  savedByUser: boolean;
  createdAt?: string | null;
  authorAvatarUrl?: string | null;
};

type NotificationItem = {
  id: number;
  message: string;
  isRead: boolean;
  createdAt: string | Date | null;
  objectId?: string | null;
  objectType?: string | null;
<<<<<<< HEAD
  actorUsername?: string | null;
  actorAvatarUrl?: string | null;
=======
>>>>>>> 46c9d7da
};

type NotificationFetchError = Error & { status?: number };

export default function ExploreScreen() {
  const navigation = useNavigation();

  const { t, i18n } = useTranslation();

  const authContext = useContext(AuthContext);
  const userType = authContext?.userType;
  const username = authContext?.username;


  const [posts, setPosts] = useState<Post[]>([]);
  const [isFriendsFeed, setIsFriendsFeed] = useState(false);
  const [loading, setLoading] = useState(true);
  const [refreshing, setRefreshing] = useState(false);
  const [lastPostId, setLastPostId] = useState<number | null>(null);
  const [error, setError] = useState(false);
  const [noMorePosts, setNoMorePosts] = useState(false);
  const [loadingMore, setLoadingMore] = useState(false);
  const [searchQuery, setSearchQuery] = useState('');
  const [searchResults, setSearchResults] = useState<Post[]>([]);
  const [isSearching, setIsSearching] = useState(false);
  const [inSearchMode, setInSearchMode] = useState(false);

  const [expandedPostId, setExpandedPostId] = useState<number | null>(null);
  const [commentsByPostId, setCommentsByPostId] = useState<{ [postId: number]: CommentData[] }>({});
  const [loadingCommentsPostId, setLoadingCommentsPostId] = useState<number | null>(null);
  const [commentInputs, setCommentInputs] = useState<{ [postId: number]: string }>({}); // For NEW comments
  const [postingCommentPostId, setPostingCommentPostId] = useState<number | null>(null);

  const [editingCommentDetails, setEditingCommentDetails] = useState<{
    postId: number;
    commentId: number;
    currentText: string;
  } | null>(null);
  const [isSubmittingCommentEdit, setIsSubmittingCommentEdit] = useState(false);
  const [userAvatars, setUserAvatars] = useState<{ [username: string]: string | null }>({});
  const [isNotificationsVisible, setNotificationsVisible] = useState(false);
  const [notifications, setNotifications] = useState<NotificationItem[]>([]);
  const [notificationsLoading, setNotificationsLoading] = useState(false);
  const [notificationsError, setNotificationsError] = useState<string | null>(null);
  const hasLoadedPostsRef = useRef(false);
  const scrollViewRef = useRef<ScrollView | null>(null);
  const lastScrollOffsetRef = useRef(0);

  const colorScheme = useColorScheme();
  const screenBackgroundColor = colorScheme === 'dark' ? '#151718' : '#F0F2F5';
  const cardBackgroundColor = colorScheme === 'dark' ? '#1C1C1E' : '#FFFFFF';
  const generalTextColor = colorScheme === 'dark' ? '#E5E5E7' : '#1C1C1E';
  const searchBarBackgroundColor = colorScheme === 'dark' ? '#1C1C1E' : '#FFFFFF';
  const searchInputColor = colorScheme === 'dark' ? '#E5E5E7' : '#000000';
  const searchPlaceholderColor = colorScheme === 'dark' ? '#8E8E93' : '#8E8E93';
  const iconColor = colorScheme === 'dark' ? '#8E8E93' : '#6C6C70';
  const commentInputBorderColor = colorScheme === 'dark' ? '#545458' : '#C7C7CD';
  const commentInputTextColor = generalTextColor;
  const commentInputPlaceholderColor = iconColor;
  const commentInputBackgroundColor = colorScheme === 'dark' ? '#2C2C2E' : '#F0F2F5';
  const themedErrorBoxBackgroundColor = colorScheme === 'dark' ? '#5D1F1A' : '#ffcccc';
  const themedErrorBoxTextColor = colorScheme === 'dark' ? '#FFA094' : '#cc0000';
  const themedNoMoreBoxBackgroundColor = colorScheme === 'dark' ? '#1A3A4A' : '#e0f7fa';
  const themedNoMoreBoxTextColor = colorScheme === 'dark' ? '#9EE8FF' : '#00796b';
  const activityIndicatorColor = colorScheme === 'dark' ? '#FFFFFF' : '#000000';
  const notificationButtonBackground = colorScheme === 'dark' ? 'rgba(255,255,255,0.12)' : 'rgba(0,0,0,0.08)';
  const notificationIconColor = colorScheme === 'dark' ? '#FFFFFF' : '#1C1C1E';
  const notificationCardBackground = colorScheme === 'dark' ? '#1F1F21' : '#FFFFFF';
  const notificationBorderColor = colorScheme === 'dark' ? '#2C2C2E' : '#E5E5EA';
  const notificationUnreadAccent = colorScheme === 'dark' ? '#4ADE80' : '#2E7D32';
<<<<<<< HEAD
  const notificationAvatarBackground = colorScheme === 'dark' ? '#2F2F31' : '#D9D9D9';
  const notificationAvatarTextColor = colorScheme === 'dark' ? '#F5F5F7' : '#111111';
=======
>>>>>>> 46c9d7da
  const feedAccentColor = isFriendsFeed ? '#2E7D32' : '#1976D2';
  const feedAccentShadow = isFriendsFeed ? 'rgba(30, 94, 48, 0.2)' : 'rgba(13, 71, 161, 0.2)';
  const resolvedLanguage = (i18n.resolvedLanguage || i18n.language || 'en').toString();
  

  useEffect(() => {
    if (!userType && username !== undefined) {
      navigation.navigate('index'as never);
    }
  }, [userType, username, navigation]);

  useEffect(() => {
    if (userType === 'guest' && isFriendsFeed) {
      setIsFriendsFeed(false);
    }
  }, [userType, isFriendsFeed]);

  const mapApiItemToPost = (item: any): Post => ({
    id: item.postId,
    title: item.creatorUsername,
    content: item.content,
    likes: item.likes || 0,
    comments: Array.isArray(item.comments) ? item.comments.length : (Number(item.comments) || 0),
    photoUrl: item.photoUrl,
    likedByUser: false,
    savedByUser: false,
    createdAt: item.createdAt ?? null,
    authorAvatarUrl: item.creatorUsername ? userAvatars[item.creatorUsername] ?? null : null,
  });

  const fetchLikeStatusesForPosts = async (currentPostsToUpdate: Post[], currentUsername: string): Promise<Post[]> => {
    if (!currentUsername || currentPostsToUpdate.length === 0) return currentPostsToUpdate;
    const promises = currentPostsToUpdate.map(async (post) => {
      try {
        const res = await apiRequest(`/api/posts/${post.id}/likes`);
        if (!res.ok) return post;
        const likesData = await res.json();
        const likedByCurrent = likesData.likedByUsers?.some((liker: any) => liker.username === currentUsername) || false;
        return { ...post, likedByUser: likedByCurrent };
      } catch (e) { return post; }
    });
    return Promise.all(promises);
  };

const fetchSavedStatusesForPosts = async (currentPostsToUpdate: Post[], currentUsername: string): Promise<Post[]> => {
  if (!currentUsername || currentPostsToUpdate.length === 0) return currentPostsToUpdate;
    try {
      const res = await apiRequest(`/api/users/${encodeURIComponent(currentUsername)}/saved-posts`);
      if (!res.ok) return currentPostsToUpdate;
        const savedPostsData = await res.json();
        const savedPostIds = new Set(savedPostsData.map((post: any) => post.postId));
        return currentPostsToUpdate.map(post => ({
          ...post,
          savedByUser: savedPostIds.has(post.id), 
        }));
    } catch (e) { 
      console.error('Error fetching saved statuses:', e);
      return currentPostsToUpdate;
    }
  };

  const fetchAvatarForUsername = async (username: string) => {
    if (!username) return null;
    try {
      const encoded = encodeURIComponent(username);
      const response = await apiRequest(`/api/users/${encoded}/profile?username=${encoded}`);
      if (!response.ok) return null;
      const data = await response.json();
      return data?.photoUrl ?? null;
    } catch {
      return null;
    }
  };

  const ensureAvatarsForUsernames = async (usernames: string[]) => {
    const uniqueUsernames = Array.from(new Set(usernames.filter(Boolean)));
    const missing = uniqueUsernames.filter((name) => userAvatars[name] === undefined);
    if (!missing.length) return {};
    const fetchedEntries = await Promise.all(
      missing.map(async (name) => {
        const url = await fetchAvatarForUsername(name);
        return [name, url] as const;
      })
    );
    const newMap = Object.fromEntries(fetchedEntries);
    if (Object.keys(newMap).length > 0) {
      setUserAvatars((prev) => ({ ...prev, ...newMap }));
    }
    return newMap;
  };
  
  const attachAvatarsToPosts = async (postsToDecorate: Post[]): Promise<Post[]> => {
    if (!postsToDecorate.length) return postsToDecorate;
    const usernames = postsToDecorate.map((post) => post.title).filter(Boolean);
    const fetched = await ensureAvatarsForUsernames(usernames);
    const merged = { ...userAvatars, ...fetched };
    return postsToDecorate.map((post) => ({
      ...post,
      authorAvatarUrl: post.title ? merged[post.title] ?? post.authorAvatarUrl ?? null : post.authorAvatarUrl ?? null,
    }));
  };
        
  const formatNotificationTimestamp = useCallback(
    (value: string | Date | null | undefined) => {
      if (!value) return '';
      const dateInstance = value instanceof Date ? value : new Date(value);
      if (Number.isNaN(dateInstance.getTime())) return '';
      try {
        return dateInstance.toLocaleString(resolvedLanguage, { dateStyle: 'medium', timeStyle: 'short' });
      } catch {
        return dateInstance.toISOString();
      }
    },
    [resolvedLanguage]
  );

<<<<<<< HEAD
  const deriveActorUsername = (message?: string | null) => {
    if (!message) return null;
    const trimmed = message.trim();
    if (!trimmed) return null;

    const likeMatch = trimmed.match(/^(.+?)\s+liked your post/i);
    if (likeMatch) return likeMatch[1].trim();

    const commentMatch = trimmed.match(/^User\s+(.+?)\s+left a comment/i);
    if (commentMatch) return commentMatch[1].trim();

    const createdMatch = trimmed.match(/^User\s+(.+?)\s+has created a post/i);
    if (createdMatch) return createdMatch[1].trim();

    const followMatch = trimmed.match(/^User\s+(.+?)\s+started following/i);
    if (followMatch) return followMatch[1].trim();

    return null;
  };

  const normalizeNotificationsPayload = (payload: any): NotificationItem[] =>
    Array.isArray(payload)
      ? payload.map((item: any) => {
          const actorFromMessage = deriveActorUsername(item.message);
          return {
            id:
              typeof item.id === 'number'
                ? item.id
                : Number(item.id ?? item.notificationId) || Date.now() + Math.random(),
            message: item.message ?? '',
            isRead: Boolean(item.isRead),
            createdAt: item.createdAt ?? null,
            objectId: item.objectId ?? null,
            objectType: item.objectType ?? null,
            actorUsername: actorFromMessage,
            actorAvatarUrl: null,
          };
        })
      : [];

  const attachAvatarsToNotifications = async (items: NotificationItem[]): Promise<NotificationItem[]> => {
    const usernames = items
      .map((item) => item.actorUsername)
      .filter((name): name is string => Boolean(name && name.trim().length > 0));
    if (!usernames.length) return items;
    const avatarUpdates = await ensureAvatarsForUsernames(usernames);
    const lookup = { ...userAvatars, ...avatarUpdates };
    return items.map((item) => ({
      ...item,
      actorAvatarUrl: item.actorUsername ? lookup[item.actorUsername] ?? null : null,
    }));
  };

=======
  const normalizeNotificationsPayload = (payload: any): NotificationItem[] =>
    Array.isArray(payload)
      ? payload.map((item: any) => ({
          id:
            typeof item.id === 'number'
              ? item.id
              : Number(item.id ?? item.notificationId) || Date.now() + Math.random(),
          message: item.message ?? '',
          isRead: Boolean(item.isRead),
          createdAt: item.createdAt ?? null,
          objectId: item.objectId ?? null,
          objectType: item.objectType ?? null,
        }))
      : [];

>>>>>>> 46c9d7da
  const fetchNotificationsFromEndpoint = async (path: string): Promise<NotificationItem[]> => {
    const response = await apiRequest(path);
    if (!response.ok) {
      const responseText = await response.text();
      const error: NotificationFetchError = new Error(
        responseText || `Failed to fetch notifications (${response.status})`
      );
      error.status = response.status;
      throw error;
    }
    const data = await response.json();
    return normalizeNotificationsPayload(data);
  };

  const fetchNotifications = useCallback(async () => {
    if (userType !== 'user') {
      setNotifications([]);
      setNotificationsLoading(false);
      setNotificationsError(null);
      return;
    }
    setNotificationsLoading(true);
    setNotificationsError(null);
    try {
      const encodedUsername = username ? encodeURIComponent(username) : null;
      const endpoints: string[] = ['/api/notifications/me'];
      if (encodedUsername) {
        endpoints.push(`/api/notifications/${encodedUsername}`);
        endpoints.push(`/api/notifications?username=${encodedUsername}`);
      }
      let fetched: NotificationItem[] | null = null;
      let lastError: NotificationFetchError | null = null;
      for (const path of endpoints) {
        try {
          fetched = await fetchNotificationsFromEndpoint(path);
          break;
        } catch (error: any) {
          lastError = error as NotificationFetchError;
          const status = lastError?.status;
          const shouldFallback =
            status === 404 || status === 405 || status === 400 || status === 403;
          if (!shouldFallback) {
            break;
          }
        }
      }
      if (fetched) {
<<<<<<< HEAD
        const withAvatars = await attachAvatarsToNotifications(fetched);
        setNotifications(withAvatars);
=======
        setNotifications(fetched);
>>>>>>> 46c9d7da
        return;
      }
      throw lastError ?? new Error('Failed to fetch notifications.');
    } catch (err: any) {
      console.error('Failed to fetch notifications:', err);
      setNotifications([]);
      const status = (err as NotificationFetchError)?.status;
      if (status === 401 || status === 403) {
        setNotificationsError(
          t('notificationsAuthError', {
            defaultValue: 'Please sign in again to view notifications.',
          })
        );
      } else {
        setNotificationsError(
          err?.message || t('notificationsLoadError', { defaultValue: 'Unable to load notifications.' })
        );
      }
    } finally {
      setNotificationsLoading(false);
    }
<<<<<<< HEAD
  }, [username, userType, t, userAvatars]);
=======
  }, [username, userType, t]);
>>>>>>> 46c9d7da

  const handleNotificationsRefresh = useCallback(() => {
    fetchNotifications();
  }, [fetchNotifications]);

<<<<<<< HEAD
  const getNotificationInitial = (notif: NotificationItem) => {
    const source = notif.actorUsername ?? notif.message ?? '';
    const trimmed = source.trim();
    if (!trimmed.length) return '?';
    return trimmed.charAt(0).toUpperCase();
  };

  const resolveNotificationAvatarUri = (uri?: string | null) => {
    if (!uri) return null;
    return uri.startsWith('http') ? uri : apiUrl(uri);
  };

=======
>>>>>>> 46c9d7da
  useEffect(() => {
    if (isNotificationsVisible && userType === 'user') {
      fetchNotifications();
    }
  }, [isNotificationsVisible, userType, fetchNotifications]);

  const fetchPosts = async (loadMore = false, options?: { preserveExisting?: boolean }) => {
    const preserveExisting = Boolean(options?.preserveExisting);
    const isGuestUser = userType === 'guest';
    const currentOperation = loadMore ? 'loading more' : 'fetching initial/refresh';
    try {
      if (isGuestUser && loadMore) {
        setLoadingMore(false);
        setNoMorePosts(true);
        return;
      }

      if (loadMore) setLoadingMore(true);
      else setLoading(true);

      const query = isGuestUser
        ? '/api/posts/mostLiked?size=15'
        : loadMore && lastPostId !== null
          ? `/api/posts?size=15&lastPostId=${lastPostId}`
          : '/api/posts?size=15';
      
      const res = await apiRequest(query);
      if (!res.ok) throw new Error(`Fetch failed with status ${res.status}`);
      const data = await res.json();

      if (data.length === 0) {
        setNoMorePosts(true);
        if (!loadMore) setPosts([]);
        setLoading(false); setLoadingMore(false); setRefreshing(false);
        return;
      }

      let processedNewItems: Post[] = data.map(mapApiItemToPost);

      if (processedNewItems.length > 0) {
        processedNewItems = await attachAvatarsToPosts(processedNewItems);
      }

      if (username && userType === 'user' && processedNewItems.length > 0) {
        processedNewItems = await fetchLikeStatusesForPosts(processedNewItems, username); 
        processedNewItems = await fetchSavedStatusesForPosts(processedNewItems, username);
      }

      if (loadMore) {
        setPosts(prevPosts => [...prevPosts, ...processedNewItems]);
      } else if (preserveExisting) {
        setPosts(prevPosts => {
          if (prevPosts.length === 0) return processedNewItems;
          const prevIds = new Set(prevPosts.map(post => post.id));
          const newOnly = processedNewItems.filter(post => !prevIds.has(post.id));
          const freshMap = new Map(processedNewItems.map(post => [post.id, post]));
          const mergedExisting = prevPosts.map(post => freshMap.get(post.id) || post);
          return [...newOnly, ...mergedExisting];
        });
        if (expandedPostId && processedNewItems.find(p => p.id === expandedPostId)) {
          fetchCommentsForPost(expandedPostId, true);
        }
      } else {
        setPosts(processedNewItems);
        if (expandedPostId && processedNewItems.find(p => p.id === expandedPostId)) {
            fetchCommentsForPost(expandedPostId, true); 
        } else if (expandedPostId) { 
            setExpandedPostId(null);
            setCommentsByPostId(prev => {
                const newComments = {...prev};
                delete newComments[expandedPostId];
                return newComments;
            });
        }
      }
      
      if (isGuestUser) {
        setLastPostId(null);
        setNoMorePosts(true);
      } else if (loadMore || !preserveExisting) {
        if (data.length > 0) setLastPostId(processedNewItems[processedNewItems.length - 1].id);
        if (data.length < 5) setNoMorePosts(true);
        else setNoMorePosts(false);
      }
      
      setError(false);
    } catch (err) {
      console.error(`Failed to fetch posts (${currentOperation}):`, err);
      setError(true);
    } finally {
      setLoading(false);
      setRefreshing(false);
      setLoadingMore(false);
    }
  };
  
  const refreshFeed = (useRefreshControlIndicator: boolean, preserveExisting = false) => {
    if (useRefreshControlIndicator) setRefreshing(true);
    if (!preserveExisting) {
      setLastPostId(null);
      setNoMorePosts(false);
      setEditingCommentDetails(null); 
    }
    setError(false);
    fetchPosts(false, { preserveExisting });
  };

  const handleRefresh = () => refreshFeed(true);

  useEffect(() => {
    hasLoadedPostsRef.current = posts.length > 0;
  }, [posts.length]);

  useFocusEffect(
    React.useCallback(() => {
      let isActive = true;
      let rafId: number | null = null;
      const interactionHandle = InteractionManager.runAfterInteractions(() => {
        if (!isActive || lastScrollOffsetRef.current <= 0) return;
        rafId = requestAnimationFrame(() => {
          if (isActive && scrollViewRef.current) {
            scrollViewRef.current.scrollTo({
              y: lastScrollOffsetRef.current,
              animated: false,
            });
          }
        });
      });

      if (userType) { 
        refreshFeed(false, hasLoadedPostsRef.current);
      } else if (username === null || username === '') {
        setPosts([]);
        setLoading(false);
      }
      return () => {
        isActive = false;
        if (rafId !== null) cancelAnimationFrame(rafId);
        interactionHandle?.cancel?.();
      };
    }, [userType, username]) 
  );

  const handleLoadMore = () => {
    if (!loading && !loadingMore && !refreshing && !isSearching && lastPostId !== null && !noMorePosts) {
      fetchPosts(true);
    }
  };

  const isCloseToBottom = (nativeEvent: NativeScrollEvent) => {
    const paddingToBottom = 150;
    return (
      nativeEvent.layoutMeasurement.height + nativeEvent.contentOffset.y >=
      nativeEvent.contentSize.height - paddingToBottom
    );
  };

  const handleScroll = (event: NativeSyntheticEvent<NativeScrollEvent>) => {
    lastScrollOffsetRef.current = event.nativeEvent.contentOffset.y;
    if (isCloseToBottom(event.nativeEvent)) {
      handleLoadMore();
    }
  };

  const performSearch = async () => {
    const q = searchQuery.trim();
    if (!q) return;
    try {
      setIsSearching(true);
      setSearchResults([]);
      setEditingCommentDetails(null); 
      const res = await apiRequest(
        `/api/forum/search/semantic?query=${encodeURIComponent(q)}&size=15`
      );
      if (!res.ok) throw new Error('Search failed');
      const data = await res.json();
      let processedResults: Post[] = data.map(mapApiItemToPost);
      if (processedResults.length > 0) {
        processedResults = await attachAvatarsToPosts(processedResults);
      }
      if (username && userType === 'user' && processedResults.length > 0) {
        processedResults = await fetchLikeStatusesForPosts(processedResults, username); 
        processedResults = await fetchSavedStatusesForPosts(processedResults, username);
      }
      setSearchResults(processedResults);
      setInSearchMode(true);
      if (expandedPostId) setExpandedPostId(null);

    } catch (err) {
      console.error('Search error:', err);
      setSearchResults([]);
      setInSearchMode(true);
    } finally {
      setIsSearching(false);
    }
  };

  const handleBack = () => {
    setInSearchMode(false);
    setSearchQuery('');
    setSearchResults([]);
    setEditingCommentDetails(null); 
    if (expandedPostId) setExpandedPostId(null);
  };

  const openNotifications = () => setNotificationsVisible(true);
  const closeNotifications = () => setNotificationsVisible(false);

  const handleLikeToggle = async (postId: number, currentlyLiked: boolean) => {
    if (userType === 'guest' || !username) {
      Alert.alert(t('loginRequired'), t('pleaseLogInToLike'));
      return;
    }
    const listToUpdate = inSearchMode ? searchResults : posts;
    const setListFunction = inSearchMode ? setSearchResults : setPosts;

    setListFunction(currentList =>
      currentList.map(p =>
        p.id === postId
          ? { ...p, likedByUser: !currentlyLiked, likes: currentlyLiked ? Math.max(0, p.likes - 1) : p.likes + 1 }
          : p
      )
    );
    try {
      const url = '/api/posts/like';
      const method = currentlyLiked ? 'DELETE' : 'POST';
      const body = JSON.stringify({ username, postId });
      const response = await apiRequest(url, {
        method,
        headers: { 'Content-Type': 'application/json' },
        body,
      });
      const responseBodyText = await response.text();
      if (!response.ok) {
        let errorMsg = `Failed to ${currentlyLiked ? 'unlike' : 'like'}. Status: ${response.status}`;
        try { const errorData = JSON.parse(responseBodyText); errorMsg = errorData.message || errorMsg; }
        catch (e) { errorMsg += ` Response: ${responseBodyText.substring(0,100)}`; }
        throw new Error(errorMsg);
      }
      const result = JSON.parse(responseBodyText);
      if (!result.success) throw new Error(result.message || `Backend error on ${currentlyLiked ? 'unlike' : 'like'}.`);
    } catch (err: any) {
      console.error('Failed to toggle like:', err.message);
      Alert.alert(t('error'), err.message || t('couldNotUpdateLike'));
      setListFunction(currentList =>
        currentList.map(p =>
          p.id === postId
            ? { ...p, likedByUser: currentlyLiked, likes: currentlyLiked ? p.likes + 1 : Math.max(0, p.likes - 1) }
            : p
        )
      );
    }
  };


const handleSaveToggle = async (postId: number, currentlySaved: boolean) => {
    if (userType === 'guest' || !username) {
      Alert.alert(t('loginRequired'), t('pleaseLogInToSave'));
      return;
    }
    const listToUpdate = inSearchMode ? searchResults : posts;
    const setListFunction = inSearchMode ? setSearchResults : setPosts;

    setListFunction(currentList =>
      currentList.map(p =>
        p.id === postId
          ? { ...p, savedByUser: !currentlySaved }
          : p
      )
    );
    
    // api call for save POST {{base_url}}/api/posts/save with body { "username": "{{username} }", "postId": {{post_id}} } and header Content-Type: application/json
    // api call for unsave DELETE {{base_url}}/api/posts/unsave{{username}}/{{post_id}} no body
    try {
      const encodedUsername = encodeURIComponent(username);
      const response = currentlySaved
        ? await apiRequest(`/api/posts/${postId}/saves/${encodedUsername}`, {
            method: 'DELETE',
          })
        : await apiRequest(`/api/posts/${postId}/save`, {
            method: 'POST',
            headers: { 'Content-Type': 'application/json' },
            body: JSON.stringify({ username }),
          });
      const responseBodyText = await response.text();
      if (!response.ok) {
        let errorMsg = `Failed to ${currentlySaved ? 'unsave' : 'save'}. Status: ${response.status}`;
        try { const errorData = JSON.parse(responseBodyText); errorMsg = errorData.message || errorMsg; }
        catch (e) { errorMsg += ` Response: ${responseBodyText.substring(0,100)}`; }
        throw new Error(errorMsg);
      }
      const result = JSON.parse(responseBodyText);
      if (currentlySaved) {
        if (!result.deleted) throw new Error(result.message || `Backend error on unsave.`);
      }
      else {
        if (!result.username) throw new Error(result.message || `Backend error on save.`);
      }
      // success: optimistic update already applied above
    } catch (err: any) {
      console.error('Failed to toggle save:', err.message);
      Alert.alert(t('error'), err.message || t('couldNotUpdateSave'));
      const setListFunction = inSearchMode ? setSearchResults : setPosts;
      setListFunction(currentList =>
        currentList.map(p =>
          p.id === postId
            ? { ...p, savedByUser: currentlySaved }
            : p
        )
      );
    }
  };

  async function fetchCommentsForPost(postId: number, forceRefresh = false) {
    if (commentsByPostId[postId] && !forceRefresh && commentsByPostId[postId].length > 0) {
      return;
    }
    if (editingCommentDetails?.postId === postId && !forceRefresh) {
        return;
    }
    setLoadingCommentsPostId(postId);
    try {
      const response = await apiRequest(`/api/posts/${postId}/comments`);
      if (!response.ok) { /* ... error handling ... */ throw new Error(`Failed to fetch comments: ${response.status}`); }
      const apiResponse = await response.json();
      const apiComments = apiResponse.comments || [];
      const usernamesNeedingAvatars = apiComments.map((apiComment: any) => apiComment.creatorUsername);
      const newlyFetchedAvatars = await ensureAvatarsForUsernames(usernamesNeedingAvatars);
      const avatarLookup = { ...userAvatars, ...newlyFetchedAvatars };
      const fetchedComments: CommentData[] = apiComments.map((apiComment: any) => ({
        commentId: apiComment.commentId,
        content: apiComment.content,
        createdAt: apiComment.createdAt,
        username: apiComment.creatorUsername,
        avatarUrl: avatarLookup[apiComment.creatorUsername] ?? null,
      }));
      setCommentsByPostId(prev => ({ ...prev, [postId]: fetchedComments }));
      if (typeof apiResponse.totalComments === 'number') { /* ... update post comment count ... */ }
    } catch (e: any) { /* ... error handling ... */ Alert.alert(t('error'), t('couldNotLoadComments'));
    } finally { setLoadingCommentsPostId(null); }
  }

  const handleToggleComments = (postId: number) => {
    if (userType === 'guest' || !username) {
      Alert.alert(t('loginRequired'), t('loginRequiredForComment'));
      return;
    }
    const isCurrentlyExpanded = expandedPostId === postId;
    if (editingCommentDetails && editingCommentDetails.postId === postId && !isCurrentlyExpanded) {
    }
    if (isCurrentlyExpanded) {
      if (editingCommentDetails && editingCommentDetails.postId === postId) {
        setEditingCommentDetails(null);
      }
      setExpandedPostId(null);
    } else {
      setExpandedPostId(postId);
      if (!commentsByPostId[postId] || commentsByPostId[postId].length === 0) {
        fetchCommentsForPost(postId, false);
      }
    }
  };

  const handleCommentInputChange = (postId: number, text: string) => { // For NEW comments
    if (editingCommentDetails && editingCommentDetails.postId === postId) {
        setEditingCommentDetails(null);
    }
    setCommentInputs(prev => ({ ...prev, [postId]: text }));
  };

  const handlePostComment = async (postId: number) => { // For NEW comments
    if (!username) { Alert.alert(t('loginRequired'), t('mustBeLoggedIn')); return; }
    const content = commentInputs[postId]?.trim();
    if (!content) { Alert.alert(t('emptyComment'), t('commentCannotBeEmpty')); return; }
    if (editingCommentDetails?.postId === postId) { 
        setEditingCommentDetails(null);
    }
    setPostingCommentPostId(postId);
    Keyboard.dismiss();
    try {
        const response = await apiRequest(`/api/posts/${postId}/comments`, {
          method: 'POST',
          headers: { 'Content-Type': 'application/json' },
          body: JSON.stringify({ username, content }),
        });
        const apiResponseData = await response.json();
        if (!response.ok) throw new Error(apiResponseData.message || `Failed to post comment`);
        const authorUsername = apiResponseData.creatorUsername || username;
        const avatarUpdates = await ensureAvatarsForUsernames([authorUsername]);
        const avatarLookup = { ...userAvatars, ...avatarUpdates };
        const newComment: CommentData = {
          commentId: apiResponseData.commentId,
          content: apiResponseData.content,
          createdAt: apiResponseData.createdAt,
          username: authorUsername,
          avatarUrl: avatarLookup[authorUsername] ?? null,
        };
        setCommentsByPostId(prev => ({ ...prev, [postId]: [newComment, ...(prev[postId] || [])] }));
        const listUpdater = (list: Post[]) => list.map(p => p.id === postId ? { ...p, comments: p.comments + 1 } : p);
        setPosts(listUpdater);
        if (inSearchMode) setSearchResults(listUpdater);
        setCommentInputs(prev => ({ ...prev, [postId]: '' }));
    } catch (e: any) { Alert.alert(t('error'), t('couldNotPostComment', { message: e.message }));
    } finally { setPostingCommentPostId(null); }
  };

  const handleDeleteComment = async (postId: number, commentId: number) => {
    if (editingCommentDetails && editingCommentDetails.commentId === commentId) {
      setEditingCommentDetails(null);
    }
    if (!username) {
      return;
    }

    try {
      const response = await apiRequest(`/api/posts/comment/${commentId}`, { method: 'DELETE' });
      if (!response.ok) {
        const errorText = await response.text();
        throw new Error(errorText || 'Failed to delete comment.');
      }
      setCommentsByPostId((prev) => ({
        ...prev,
        [postId]: (prev[postId] || []).filter((c) => c.commentId !== commentId),
      }));
      const listUpdater = (list: Post[]) =>
        list.map((p) =>
          p.id === postId ? { ...p, comments: Math.max(0, p.comments - 1) } : p
        );
      setPosts(listUpdater);
      if (inSearchMode) setSearchResults(listUpdater);
    } catch (e: any) {
      console.error('Failed to delete comment:', e);
    }
  };

  const handleStartEditComment = (postId: number, commentToEdit: CommentData) => {
    setEditingCommentDetails({
      postId: postId,
      commentId: commentToEdit.commentId,
      currentText: commentToEdit.content,
    });
    setCommentInputs(prev => ({ ...prev, [postId]: '' }));
    if (expandedPostId !== postId) {
        setExpandedPostId(postId);
    }
  };

  const handleEditingCommentTextChange = (newText: string) => {
    setEditingCommentDetails(prev => (prev ? { ...prev, currentText: newText } : null));
  };

  const handleCancelCommentEdit = () => {
    setEditingCommentDetails(null);
  };

  const handleSaveCommentEdit = async (postIdToSave: number, commentIdToSave: number) => {
    if (!editingCommentDetails || editingCommentDetails.commentId !== commentIdToSave || !username) {
      Alert.alert(t('error'), t('couldNotSaveEdit'));
      setEditingCommentDetails(null); // Reset state if something is wrong
      return;
    }

    const newContent = editingCommentDetails.currentText.trim();
    if (!newContent) {
      Alert.alert(t('emptyComment'), t('commentCannotBeEmpty'));
      return;
    }

    setIsSubmittingCommentEdit(true);
    Keyboard.dismiss();

    try {
      const response = await apiRequest(`/api/posts/comment/${commentIdToSave}`, {
        method: 'PUT',
        headers: { 'Content-Type': 'application/json' },
        body: JSON.stringify({ content: newContent, username }),
      });

      if (!response.ok) {
        const errorData = await response.json().catch(() => ({ message: "Failed to update comment."}));
        throw new Error(errorData.message || `Failed to update comment: ${response.status}`);
      }
      
      const updatedCommentData = await response.json(); 
      setCommentsByPostId(prev => {
        const postComments = (prev[postIdToSave] || []).map(c =>
          c.commentId === commentIdToSave
            ? { ...c, content: updatedCommentData.content, createdAt: updatedCommentData.createdAt || c.createdAt } 
            : c
        );
        return { ...prev, [postIdToSave]: postComments };
      });

      Alert.alert(t('success'), t('commentUpdated'));
      setEditingCommentDetails(null);
    } catch (e: any) {
      console.error(`Error updating comment ${commentIdToSave}:`, e.message);
      Alert.alert(t('error'), t('couldNotUpdateComment', { message: e.message }));
    } finally {
      setIsSubmittingCommentEdit(false);
    }
  };

  if (username === undefined && userType === undefined) {
      return <View style={{flex:1, justifyContent:'center', alignItems:'center', backgroundColor: screenBackgroundColor}}><ActivityIndicator size="large" color={activityIndicatorColor} /></View>;
  }

  const currentDisplayPosts = inSearchMode ? searchResults : posts;
  const isContentLoading = (loading && !inSearchMode && currentDisplayPosts.length === 0) || (isSearching && inSearchMode && currentDisplayPosts.length === 0);
  const showInlineRefreshIndicator = !inSearchMode && !isContentLoading && currentDisplayPosts.length > 0 && (refreshing || loading);

  return (
    <>
      <ScrollView
        ref={scrollViewRef}
        style={[styles.container, { backgroundColor: screenBackgroundColor }]}
        contentContainerStyle={styles.content}
        keyboardShouldPersistTaps="handled"
        refreshControl={
          <RefreshControl refreshing={refreshing} onRefresh={handleRefresh} progressViewOffset={36} />
        }
        onScroll={handleScroll}
        scrollEventThrottle={32}
      >
      <View style={styles.header}>
        {userType === 'guest' ? (
          <AccessibleText
            type="title"
            backgroundColor={screenBackgroundColor}
            style={styles.staticFeedLabel}
          >
            {t('exploreGlobal', { defaultValue: 'Explore Global' })}
          </AccessibleText>
        ) : (
          <>
            <TouchableOpacity
              style={styles.feedToggle}
              onPress={() => setIsFriendsFeed((prev) => !prev)}
              accessibilityRole="button"
              accessibilityLabel={t('toggleFeed', { defaultValue: 'Toggle feed' })}
            >
              <AccessibleText
                type="title"
                backgroundColor={screenBackgroundColor}
                style={[
                  styles.feedToggleLabel,
                  {
                    color: feedAccentColor,
                  },
                ]}
              >
                {isFriendsFeed
                  ? t('exploreFriends', { defaultValue: 'Explore Friends' })
                  : t('exploreGlobal', { defaultValue: 'Explore Global' })}
              </AccessibleText>
            </TouchableOpacity>

            <TouchableOpacity
              style={[styles.notificationButton, { backgroundColor: notificationButtonBackground }]}
              onPress={openNotifications}
              accessibilityRole="button"
              accessibilityLabel={t('openNotifications', { defaultValue: 'Open notifications' })}
              hitSlop={{ top: 10, bottom: 10, left: 10, right: 10 }}
            >
              <Ionicons name="notifications-outline" size={28} color={notificationIconColor} />
            </TouchableOpacity>
          </>
        )}
      </View>


        {userType === 'guest' && (
          <View style={styles.guestActionHeader}>
            <TouchableOpacity
              style={styles.loginButton}
              onPress={() => navigation.navigate('index' as never)}
            >
              <AccessibleText backgroundColor={'#2196F3'} style={styles.loginButtonText}>{t('goToLogin')}</AccessibleText>
            </TouchableOpacity>
          </View>
        )}

        <View style={[styles.searchBar, { backgroundColor: searchBarBackgroundColor }]}>
          {inSearchMode && (
            <TouchableOpacity onPress={handleBack} disabled={isSearching}>
              <Ionicons name="arrow-back" size={25} color={iconColor} style={[styles.searchIcon, { marginRight: 8 }]} />
            </TouchableOpacity>
          )}
          <TouchableOpacity onPress={performSearch} disabled={isSearching || !!editingCommentDetails}>
            {isSearching ? (
              <ActivityIndicator size="small" color={iconColor} style={styles.searchIcon} />
            ) : (
              <Ionicons name="search" size={30} color={iconColor} style={styles.searchIcon} />
            )}
          </TouchableOpacity>
          <TextInput
            style={[styles.searchInput, { color: searchInputColor }]}
            placeholder={t('searchPlaceholder')}
            placeholderTextColor={searchPlaceholderColor}
            value={searchQuery}
            onChangeText={setSearchQuery}
            returnKeyType="search"
            onSubmitEditing={performSearch}
            editable={!isSearching && !editingCommentDetails}
          />
        </View>

        {showInlineRefreshIndicator && (
          <ActivityIndicator
            size="small"
            color={activityIndicatorColor}
            style={styles.refreshingIndicatorSpinner}
          />
        )}

        {isContentLoading ? (
          <ActivityIndicator style={{ marginTop: 20 }} size="large" color={activityIndicatorColor} />
        ) : error && currentDisplayPosts.length === 0 ? (
          <View style={[styles.errorBox, { backgroundColor: themedErrorBoxBackgroundColor }]}> 
            <AccessibleText backgroundColor={themedErrorBoxBackgroundColor} style={[styles.errorText, { color: themedErrorBoxTextColor }]}>{t('errorFailedToLoadPosts')} </AccessibleText>
          </View>
        ) : inSearchMode ? (
          <>
            {searchResults.length > 0 ? (
              searchResults.map(post => (
                <PostItem
                  key={`search-${post.id}`}
                  post={post}
                  cardBackgroundColor={cardBackgroundColor} iconColor={iconColor} textColor={generalTextColor}
                  commentInputBorderColor={commentInputBorderColor} commentInputTextColor={commentInputTextColor}
                  commentInputPlaceholderColor={commentInputPlaceholderColor} commentInputBackgroundColor={commentInputBackgroundColor}
                  onLikePress={handleLikeToggle} userType={userType} loggedInUsername={username}
                  onSavePress={handleSaveToggle}
                  isExpanded={expandedPostId === post.id}
                  commentsList={commentsByPostId[post.id] || []}
                  isLoadingComments={loadingCommentsPostId === post.id}
                  commentInputText={editingCommentDetails?.postId === post.id ? '' : (commentInputs[post.id] || '')}
                  isPostingComment={postingCommentPostId === post.id}
                  onToggleComments={() => handleToggleComments(post.id)}
                  onCommentInputChange={(text) => handleCommentInputChange(post.id, text)}
                  onPostComment={() => handlePostComment(post.id)}
                  onDeleteComment={handleDeleteComment}
                  onTriggerEditComment={handleStartEditComment}
                  editingCommentDetailsForPost={editingCommentDetails?.postId === post.id ? editingCommentDetails : null}
                  onEditCommentContentChange={handleEditingCommentTextChange}
                  onSaveEditedCommentForPost={handleSaveCommentEdit}
                  onCancelCommentEdit={handleCancelCommentEdit}
                  isSubmittingCommentEditForPost={editingCommentDetails?.postId === post.id && isSubmittingCommentEdit}
                />
              ))
            ) : (
              <View style={[styles.noMoreBox, { backgroundColor: themedNoMoreBoxBackgroundColor }]}> 
                <AccessibleText backgroundColor={themedNoMoreBoxBackgroundColor} style={[styles.noMoreText, { color: themedNoMoreBoxTextColor }]}>No results found.</AccessibleText>
              </View>
            )}
          </>
        ) : (
          <>
            {posts.length > 0 ? (
              <>
                {posts.map(post => (
                  <PostItem
                    key={`feed-${post.id}`}
                    post={post}
                    cardBackgroundColor={cardBackgroundColor} iconColor={iconColor} textColor={generalTextColor}
                    commentInputBorderColor={commentInputBorderColor} commentInputTextColor={commentInputTextColor}
                    commentInputPlaceholderColor={commentInputPlaceholderColor} commentInputBackgroundColor={commentInputBackgroundColor}
                    onLikePress={handleLikeToggle} onSavePress={handleSaveToggle}
                    userType={userType} loggedInUsername={username}
                    isExpanded={expandedPostId === post.id}
                    commentsList={commentsByPostId[post.id] || []}
                    isLoadingComments={loadingCommentsPostId === post.id}
                    commentInputText={editingCommentDetails?.postId === post.id ? '' : (commentInputs[post.id] || '')}
                    isPostingComment={postingCommentPostId === post.id}
                    onToggleComments={() => handleToggleComments(post.id)}
                    onCommentInputChange={(text) => handleCommentInputChange(post.id, text)}
                    onPostComment={() => handlePostComment(post.id)}
                    onDeleteComment={handleDeleteComment}
                    onTriggerEditComment={handleStartEditComment}
                    editingCommentDetailsForPost={editingCommentDetails?.postId === post.id ? editingCommentDetails : null}
                    onEditCommentContentChange={handleEditingCommentTextChange}
                    onSaveEditedCommentForPost={handleSaveCommentEdit}
                    onCancelCommentEdit={handleCancelCommentEdit}
                    isSubmittingCommentEditForPost={editingCommentDetails?.postId === post.id && isSubmittingCommentEdit}
                  />
                ))}
                {loadingMore && posts.length > 0 && (
                  <ActivityIndicator
                    style={styles.listLoadingIndicator}
                    size="small"
                    color={activityIndicatorColor}
                  />
                )}
                {noMorePosts && posts.length > 0 && !loadingMore && !refreshing && (
                  <View style={[styles.noMoreBox, { backgroundColor: themedNoMoreBoxBackgroundColor, marginTop: 20, marginBottom: 20 }]}> 
                    <AccessibleText backgroundColor={themedNoMoreBoxBackgroundColor} style={[styles.noMoreText, { color: themedNoMoreBoxTextColor }]}>{t('endOfFeed')}</AccessibleText>
                  </View>
                )}
              </>
            ) : (
              !loading && !error && !refreshing && !isSearching && (
                <View style={[styles.noMoreBox, { backgroundColor: themedNoMoreBoxBackgroundColor }]}>
                  <AccessibleText backgroundColor={themedNoMoreBoxBackgroundColor} style={[styles.noMoreText, { color: themedNoMoreBoxTextColor }]}>{t('noPostsAvailable')}</AccessibleText>
                    <AccessibleText backgroundColor={themedNoMoreBoxBackgroundColor} style={[styles.noMoreText, { color: themedNoMoreBoxTextColor, fontSize: 14, marginTop: 8 }]}>{t('pullToRefresh')}</AccessibleText>
                </View>
              )
            )}
          </>
        )}
      </ScrollView>
      <Modal
        visible={isNotificationsVisible}
        animationType="slide"
        onRequestClose={closeNotifications}
      >
        <View style={[styles.notificationsOverlay, { backgroundColor: screenBackgroundColor }]}>
          <View style={styles.notificationsHeader}>
            <TouchableOpacity
              onPress={closeNotifications}
              accessibilityLabel={t('close', { defaultValue: 'Close' })}
              style={styles.notificationsBackButton}
            >
              <Ionicons name="arrow-back" size={24} color={generalTextColor} />
            </TouchableOpacity>
            <AccessibleText backgroundColor={screenBackgroundColor} style={[styles.notificationsTitle, { color: generalTextColor }]}>
              {t('notificationsTitle', { defaultValue: 'Notifications' })}
            </AccessibleText>
            {userType === 'user' && username ? (
              <TouchableOpacity
                onPress={handleNotificationsRefresh}
                accessibilityRole="button"
                accessibilityLabel={t('refresh', { defaultValue: 'Refresh' })}
                style={styles.notificationsRefreshButton}
                disabled={notificationsLoading}
              >
                <Ionicons
                  name="refresh"
                  size={22}
                  color={generalTextColor}
                  style={notificationsLoading ? { opacity: 0.5 } : undefined}
                />
              </TouchableOpacity>
            ) : (
              <View style={{ width: 32 }} />
            )}
          </View>
          <View style={styles.notificationsContent}>
            {userType !== 'user' ? (
              <View style={styles.notificationsEmptyState}>
                <AccessibleText backgroundColor={screenBackgroundColor} style={[styles.notificationsEmptyText, { color: generalTextColor }]}>
                  {t('loginRequired', { defaultValue: 'Please log in to view notifications.' })}
                </AccessibleText>
              </View>
            ) : notificationsLoading ? (
              <ActivityIndicator size="large" color={activityIndicatorColor} style={styles.notificationsSpinner} />
            ) : notificationsError ? (
              <View style={styles.notificationsEmptyState}>
                <AccessibleText backgroundColor={screenBackgroundColor} style={[styles.notificationsEmptyText, { color: themedErrorBoxTextColor }]}>
                  {notificationsError}
                </AccessibleText>
                <TouchableOpacity
                  onPress={handleNotificationsRefresh}
                  style={[styles.notificationsActionButton, { borderColor: notificationUnreadAccent }]}
                  accessibilityRole="button"
                  accessibilityLabel={t('refresh', { defaultValue: 'Refresh' })}
                >
                  <AccessibleText backgroundColor={screenBackgroundColor} style={[styles.notificationsActionButtonText, { color: notificationUnreadAccent }]}>
                    {t('tryAgain', { defaultValue: 'Try again' })}
                  </AccessibleText>
                </TouchableOpacity>
              </View>
            ) : notifications.length === 0 ? (
              <View style={styles.notificationsEmptyState}>
                <AccessibleText backgroundColor={screenBackgroundColor} style={[styles.notificationsEmptyText, { color: iconColor }]}>
                  {t('notificationsEmpty', { defaultValue: "You're all caught up!" })}
                </AccessibleText>
                <TouchableOpacity
                  onPress={handleNotificationsRefresh}
                  style={[styles.notificationsActionButton, { borderColor: iconColor }]}
                  accessibilityRole="button"
                  accessibilityLabel={t('refresh', { defaultValue: 'Refresh' })}
                >
                  <AccessibleText backgroundColor={screenBackgroundColor} style={[styles.notificationsActionButtonText, { color: iconColor }]}>
                    {t('refresh', { defaultValue: 'Refresh' })}
                  </AccessibleText>
                </TouchableOpacity>
              </View>
            ) : (
              <ScrollView
                style={styles.notificationsList}
                contentContainerStyle={styles.notificationsListContent}
                showsVerticalScrollIndicator={false}
              >
                {notifications.map((notif) => {
                  const timestamp = formatNotificationTimestamp(notif.createdAt);
                  const messageText =
                    notif.message?.trim()?.length
                      ? notif.message
                      : t('notificationFallbackMessage', { defaultValue: 'You have a new notification.' });
<<<<<<< HEAD
                  const avatarInitial = getNotificationInitial(notif);
                  const resolvedAvatarUri = resolveNotificationAvatarUri(notif.actorAvatarUrl);
=======
>>>>>>> 46c9d7da
                  return (
                    <View
                      key={`${notif.id}-${notif.createdAt ?? 'timestamp'}`}
                      style={[
                        styles.notificationItem,
                        {
                          backgroundColor: notificationCardBackground,
                          borderColor: notif.isRead ? notificationBorderColor : notificationUnreadAccent,
                        },
                      ]}
                    >
<<<<<<< HEAD
                      <View style={styles.notificationBody}>
                        {resolvedAvatarUri ? (
                          <Image
                            source={{ uri: resolvedAvatarUri }}
                            style={styles.notificationAvatarImage}
                          />
                        ) : (
                          <View
                            style={[
                              styles.notificationAvatarFallback,
                              { backgroundColor: notificationAvatarBackground },
                            ]}
                          >
                            <AccessibleText
                              backgroundColor={notificationAvatarBackground}
                              style={[styles.notificationAvatarInitial, { color: notificationAvatarTextColor }]}
                            >
                              {avatarInitial}
                            </AccessibleText>
                          </View>
                        )}
                        <View style={styles.notificationTextGroup}>
                          <View style={styles.notificationItemHeader}>
                            {!notif.isRead && (
                              <View
                                style={[
                                  styles.notificationUnreadDot,
                                  { backgroundColor: notificationUnreadAccent },
                                ]}
                              />
                            )}
                            <AccessibleText
                              backgroundColor={notificationCardBackground}
                              style={[styles.notificationMessage, { color: generalTextColor }]}
                            >
                              {messageText}
                            </AccessibleText>
                          </View>
                          {timestamp ? (
                            <AccessibleText
                              backgroundColor={notificationCardBackground}
                              style={[styles.notificationTimestamp, { color: iconColor }]}
                            >
                              {timestamp}
                            </AccessibleText>
                          ) : null}
                        </View>
                      </View>
=======
                      <View style={styles.notificationItemHeader}>
                        {!notif.isRead && (
                          <View
                            style={[
                              styles.notificationUnreadDot,
                              { backgroundColor: notificationUnreadAccent },
                            ]}
                          />
                        )}
                        <AccessibleText
                          backgroundColor={notificationCardBackground}
                          style={[styles.notificationMessage, { color: generalTextColor }]}
                        >
                          {messageText}
                        </AccessibleText>
                      </View>
                      {timestamp ? (
                        <AccessibleText
                          backgroundColor={notificationCardBackground}
                          style={[styles.notificationTimestamp, { color: iconColor }]}
                        >
                          {timestamp}
                        </AccessibleText>
                      ) : null}
>>>>>>> 46c9d7da
                    </View>
                  );
                })}
              </ScrollView>
            )}
          </View>
        </View>
      </Modal>
    </>
  );
}

const styles = StyleSheet.create({
  container: { flex: 1 },
  content: { paddingBottom: 80 },
  header: { 
    paddingHorizontal: 16, 
    marginTop: Platform.OS === 'ios' ? 48 : 48, 
    marginBottom: 18, 
    flexDirection: 'row', 
    justifyContent: 'space-between', 
    alignItems: 'center',
  },
  titleContainer: {
    flex: 1,
    marginRight: 8,
  },
  feedToggle: {
    flexDirection: 'row',
    alignItems: 'center',
  },
  feedToggleLabel: {
    paddingHorizontal: 4,
    paddingVertical: 4,
    fontWeight: '700',
  },
  staticFeedLabel: { flex: 1, textAlign: 'left', fontWeight: '700', color: '#1976D2' },
  guestActionHeader: {
    paddingHorizontal: 16,
    marginBottom: 18,
    alignItems: 'flex-start',
  },
  searchBar: { flexDirection: 'row', alignItems: 'center', borderRadius: 30, marginHorizontal: 16, paddingHorizontal: 12, paddingVertical: Platform.OS === 'ios' ? 12 : 8, marginBottom: 18, shadowColor: '#000', shadowOffset: { width: 0, height: 1 }, shadowOpacity: 0.05, shadowRadius: 2, elevation: 1 },
  searchIcon: { marginRight: 8 },
  searchInput: { flex: 1, fontSize: 16, marginLeft: 5 },
  postContainer: { borderRadius: 8, padding: 12, marginHorizontal: 16, marginBottom: 16, shadowColor: '#000', shadowOpacity: 0.1, shadowRadius: 4, elevation: 3 },
  postImage: { width: '100%', aspectRatio: 16/9, maxHeight: 180, borderRadius: 6, marginBottom: 10, backgroundColor: '#eee', resizeMode: 'cover' },
  postTitle: { fontSize: 16, fontWeight: 'bold', marginBottom: 8 },
  postContent: { fontSize: 14, lineHeight: 20, marginBottom: 12 },
  postFooter: { flexDirection: 'row', alignItems: 'center', marginTop: 4 },
  footerAction: { flexDirection: 'row', alignItems: 'center', minHeight: 20 },
  footerText: { fontSize: 14, marginRight: 8 },
  loginButton: { 
    paddingVertical: 8, 
    paddingHorizontal: 16, 
    backgroundColor: '#2196F3', 
    borderRadius: 20, 
  },
  loginButtonText: { color: '#fff', fontSize: 14, fontWeight: '500' },
  errorBox: { marginTop: 40, marginHorizontal: 20, padding: 16, borderRadius: 8, alignItems: 'center' },
  errorText: { fontSize: 16, fontWeight: 'bold', textAlign: 'center' },
  noMoreBox: { marginTop: 40, marginHorizontal: 20, padding: 16, borderRadius: 8, alignItems: 'center' },
  noMoreText: { fontSize: 16, fontWeight: '500', textAlign: 'center' },
  listLoadingIndicator: { marginVertical: 20 },
  commentsSection: { marginTop: 10, paddingTop: 10 },
  commentsListContainer: { maxHeight: 200, marginBottom: 10 },
  commentItemContainer: { paddingVertical: 8, borderBottomWidth: 1 },
  commentHeader: { flexDirection: 'row', justifyContent: 'space-between', alignItems: 'center', marginBottom: 4 },
  commentUsername: { fontWeight: 'bold', fontSize: 13, flexShrink: 1, marginRight: 8 },
  commentOwnerActions: { flexDirection: 'row' },
  commentActionButton: { paddingHorizontal: 6, paddingVertical: 4 },
  deleteCommentButton: { padding: 4 },
  commentEditInput: { fontSize: 14, paddingVertical: 8, paddingHorizontal: 10, borderWidth: 1, borderRadius: 6, marginBottom: 8, maxHeight: 100 },
  editActionsContainer: { flexDirection: 'row', justifyContent: 'flex-end', marginTop: 4 },
  editActionButton: { marginLeft: 8, paddingVertical: 6, paddingHorizontal: 12, borderRadius: 15, minWidth: 70, alignItems: 'center' },
  editActionButtonText: { color: '#FFFFFF', fontWeight: '600', fontSize: 13 },
  commentContent: { fontSize: 14, lineHeight: 18 },
  commentTimestamp: { fontSize: 10, opacity: 0.7, marginTop: 4, textAlign: 'right' },
  noCommentsText: { textAlign: 'center', marginVertical: 15, fontSize: 14, opacity: 0.7 },
  addCommentContainer: { flexDirection: 'row', alignItems: 'center', paddingTop: 10, borderTopWidth: 1, marginTop: 5 },
  commentInput: { flex: 1, borderWidth: 1, borderRadius: 20, paddingHorizontal: 15, paddingVertical: 8, fontSize: 14, marginRight: 10, maxHeight: 80 },
  postCommentButton: { paddingHorizontal: 12, paddingVertical: 10, borderRadius: 20, backgroundColor: '#007AFF' },
  postCommentButtonDisabled: { backgroundColor: '#B0C4DE' },
  postCommentButtonText: { color: '#FFFFFF', fontWeight: '600', fontSize: 14 },
  notificationButton: {
    padding: 8,
    borderRadius: 24,
    alignItems: 'center',
    justifyContent: 'center',
  },
  notificationsOverlay: {
    flex: 1,
    paddingTop: Platform.OS === 'ios' ? 60 : 40,
    paddingHorizontal: 16,
  },
  notificationsHeader: {
    flexDirection: 'row',
    alignItems: 'center',
    justifyContent: 'space-between',
    marginBottom: 24,
  },

  refreshingIndicatorSpinner: {
    alignSelf: 'center',
    marginTop: -8,
    marginBottom: 10,
  },
  languageToggleContainer: {

    flexDirection: 'row',
    alignItems: 'center',
    justifyContent: 'space-between',
    marginBottom: 24,
  },
  notificationsBackButton: { padding: 6, marginRight: 8 },
  notificationsTitle: { fontSize: 20, fontWeight: '700' },
  notificationsContent: {
    flex: 1,
    alignSelf: 'stretch',
<<<<<<< HEAD
  },
  notificationsEmptyState: { flex: 1, justifyContent: 'center', alignItems: 'center', paddingHorizontal: 24 },
  notificationsEmptyText: { fontSize: 16, textAlign: 'center', lineHeight: 22 },
  notificationsSpinner: { marginTop: 32 },
  notificationsActionButton: {
    marginTop: 16,
    paddingHorizontal: 18,
    paddingVertical: 8,
    borderRadius: 18,
    borderWidth: 1,
  },
  notificationsActionButtonText: { fontSize: 14, fontWeight: '600' },
  notificationsRefreshButton: { padding: 6 },
  notificationsList: { flex: 1 },
  notificationsListContent: { paddingBottom: 20 },
  notificationItem: {
    borderWidth: 1,
    borderRadius: 16,
    padding: 16,
    marginBottom: 12,
  },
  notificationBody: { flexDirection: 'row', alignItems: 'center' },
  notificationTextGroup: { flex: 1, marginLeft: 12 },
  notificationItemHeader: { flexDirection: 'row', alignItems: 'center' },
  notificationUnreadDot: { width: 10, height: 10, borderRadius: 5, marginRight: 10 },
  notificationMessage: { fontSize: 15, flexShrink: 1, fontWeight: '500' },
  notificationTimestamp: { fontSize: 12, marginTop: 8 },
  notificationAvatarFallback: {
    width: 48,
    height: 48,
    borderRadius: 24,
    justifyContent: 'center',
    alignItems: 'center',
  },
  notificationAvatarImage: { width: 48, height: 48, borderRadius: 24 },
  notificationAvatarInitial: { fontSize: 18, fontWeight: '700' },
=======
  },
  notificationsEmptyState: { flex: 1, justifyContent: 'center', alignItems: 'center', paddingHorizontal: 24 },
  notificationsEmptyText: { fontSize: 16, textAlign: 'center', lineHeight: 22 },
  notificationsSpinner: { marginTop: 32 },
  notificationsActionButton: {
    marginTop: 16,
    paddingHorizontal: 18,
    paddingVertical: 8,
    borderRadius: 18,
    borderWidth: 1,
  },
  notificationsActionButtonText: { fontSize: 14, fontWeight: '600' },
  notificationsRefreshButton: { padding: 6 },
  notificationsList: { flex: 1 },
  notificationsListContent: { paddingBottom: 20 },
  notificationItem: {
    borderWidth: 1,
    borderRadius: 16,
    padding: 16,
    marginBottom: 12,
  },
  notificationItemHeader: { flexDirection: 'row', alignItems: 'center' },
  notificationUnreadDot: { width: 10, height: 10, borderRadius: 5, marginRight: 10 },
  notificationMessage: { fontSize: 15, flexShrink: 1, fontWeight: '500' },
  notificationTimestamp: { fontSize: 12, marginTop: 8 },
>>>>>>> 46c9d7da
});<|MERGE_RESOLUTION|>--- conflicted
+++ resolved
@@ -56,11 +56,6 @@
   createdAt: string | Date | null;
   objectId?: string | null;
   objectType?: string | null;
-<<<<<<< HEAD
-  actorUsername?: string | null;
-  actorAvatarUrl?: string | null;
-=======
->>>>>>> 46c9d7da
 };
 
 type NotificationFetchError = Error & { status?: number };
@@ -131,11 +126,6 @@
   const notificationCardBackground = colorScheme === 'dark' ? '#1F1F21' : '#FFFFFF';
   const notificationBorderColor = colorScheme === 'dark' ? '#2C2C2E' : '#E5E5EA';
   const notificationUnreadAccent = colorScheme === 'dark' ? '#4ADE80' : '#2E7D32';
-<<<<<<< HEAD
-  const notificationAvatarBackground = colorScheme === 'dark' ? '#2F2F31' : '#D9D9D9';
-  const notificationAvatarTextColor = colorScheme === 'dark' ? '#F5F5F7' : '#111111';
-=======
->>>>>>> 46c9d7da
   const feedAccentColor = isFriendsFeed ? '#2E7D32' : '#1976D2';
   const feedAccentShadow = isFriendsFeed ? 'rgba(30, 94, 48, 0.2)' : 'rgba(13, 71, 161, 0.2)';
   const resolvedLanguage = (i18n.resolvedLanguage || i18n.language || 'en').toString();
@@ -252,61 +242,6 @@
     [resolvedLanguage]
   );
 
-<<<<<<< HEAD
-  const deriveActorUsername = (message?: string | null) => {
-    if (!message) return null;
-    const trimmed = message.trim();
-    if (!trimmed) return null;
-
-    const likeMatch = trimmed.match(/^(.+?)\s+liked your post/i);
-    if (likeMatch) return likeMatch[1].trim();
-
-    const commentMatch = trimmed.match(/^User\s+(.+?)\s+left a comment/i);
-    if (commentMatch) return commentMatch[1].trim();
-
-    const createdMatch = trimmed.match(/^User\s+(.+?)\s+has created a post/i);
-    if (createdMatch) return createdMatch[1].trim();
-
-    const followMatch = trimmed.match(/^User\s+(.+?)\s+started following/i);
-    if (followMatch) return followMatch[1].trim();
-
-    return null;
-  };
-
-  const normalizeNotificationsPayload = (payload: any): NotificationItem[] =>
-    Array.isArray(payload)
-      ? payload.map((item: any) => {
-          const actorFromMessage = deriveActorUsername(item.message);
-          return {
-            id:
-              typeof item.id === 'number'
-                ? item.id
-                : Number(item.id ?? item.notificationId) || Date.now() + Math.random(),
-            message: item.message ?? '',
-            isRead: Boolean(item.isRead),
-            createdAt: item.createdAt ?? null,
-            objectId: item.objectId ?? null,
-            objectType: item.objectType ?? null,
-            actorUsername: actorFromMessage,
-            actorAvatarUrl: null,
-          };
-        })
-      : [];
-
-  const attachAvatarsToNotifications = async (items: NotificationItem[]): Promise<NotificationItem[]> => {
-    const usernames = items
-      .map((item) => item.actorUsername)
-      .filter((name): name is string => Boolean(name && name.trim().length > 0));
-    if (!usernames.length) return items;
-    const avatarUpdates = await ensureAvatarsForUsernames(usernames);
-    const lookup = { ...userAvatars, ...avatarUpdates };
-    return items.map((item) => ({
-      ...item,
-      actorAvatarUrl: item.actorUsername ? lookup[item.actorUsername] ?? null : null,
-    }));
-  };
-
-=======
   const normalizeNotificationsPayload = (payload: any): NotificationItem[] =>
     Array.isArray(payload)
       ? payload.map((item: any) => ({
@@ -322,7 +257,6 @@
         }))
       : [];
 
->>>>>>> 46c9d7da
   const fetchNotificationsFromEndpoint = async (path: string): Promise<NotificationItem[]> => {
     const response = await apiRequest(path);
     if (!response.ok) {
@@ -370,12 +304,7 @@
         }
       }
       if (fetched) {
-<<<<<<< HEAD
-        const withAvatars = await attachAvatarsToNotifications(fetched);
-        setNotifications(withAvatars);
-=======
         setNotifications(fetched);
->>>>>>> 46c9d7da
         return;
       }
       throw lastError ?? new Error('Failed to fetch notifications.');
@@ -397,31 +326,12 @@
     } finally {
       setNotificationsLoading(false);
     }
-<<<<<<< HEAD
-  }, [username, userType, t, userAvatars]);
-=======
   }, [username, userType, t]);
->>>>>>> 46c9d7da
 
   const handleNotificationsRefresh = useCallback(() => {
     fetchNotifications();
   }, [fetchNotifications]);
 
-<<<<<<< HEAD
-  const getNotificationInitial = (notif: NotificationItem) => {
-    const source = notif.actorUsername ?? notif.message ?? '';
-    const trimmed = source.trim();
-    if (!trimmed.length) return '?';
-    return trimmed.charAt(0).toUpperCase();
-  };
-
-  const resolveNotificationAvatarUri = (uri?: string | null) => {
-    if (!uri) return null;
-    return uri.startsWith('http') ? uri : apiUrl(uri);
-  };
-
-=======
->>>>>>> 46c9d7da
   useEffect(() => {
     if (isNotificationsVisible && userType === 'user') {
       fetchNotifications();
@@ -1221,11 +1131,6 @@
                     notif.message?.trim()?.length
                       ? notif.message
                       : t('notificationFallbackMessage', { defaultValue: 'You have a new notification.' });
-<<<<<<< HEAD
-                  const avatarInitial = getNotificationInitial(notif);
-                  const resolvedAvatarUri = resolveNotificationAvatarUri(notif.actorAvatarUrl);
-=======
->>>>>>> 46c9d7da
                   return (
                     <View
                       key={`${notif.id}-${notif.createdAt ?? 'timestamp'}`}
@@ -1237,56 +1142,6 @@
                         },
                       ]}
                     >
-<<<<<<< HEAD
-                      <View style={styles.notificationBody}>
-                        {resolvedAvatarUri ? (
-                          <Image
-                            source={{ uri: resolvedAvatarUri }}
-                            style={styles.notificationAvatarImage}
-                          />
-                        ) : (
-                          <View
-                            style={[
-                              styles.notificationAvatarFallback,
-                              { backgroundColor: notificationAvatarBackground },
-                            ]}
-                          >
-                            <AccessibleText
-                              backgroundColor={notificationAvatarBackground}
-                              style={[styles.notificationAvatarInitial, { color: notificationAvatarTextColor }]}
-                            >
-                              {avatarInitial}
-                            </AccessibleText>
-                          </View>
-                        )}
-                        <View style={styles.notificationTextGroup}>
-                          <View style={styles.notificationItemHeader}>
-                            {!notif.isRead && (
-                              <View
-                                style={[
-                                  styles.notificationUnreadDot,
-                                  { backgroundColor: notificationUnreadAccent },
-                                ]}
-                              />
-                            )}
-                            <AccessibleText
-                              backgroundColor={notificationCardBackground}
-                              style={[styles.notificationMessage, { color: generalTextColor }]}
-                            >
-                              {messageText}
-                            </AccessibleText>
-                          </View>
-                          {timestamp ? (
-                            <AccessibleText
-                              backgroundColor={notificationCardBackground}
-                              style={[styles.notificationTimestamp, { color: iconColor }]}
-                            >
-                              {timestamp}
-                            </AccessibleText>
-                          ) : null}
-                        </View>
-                      </View>
-=======
                       <View style={styles.notificationItemHeader}>
                         {!notif.isRead && (
                           <View
@@ -1311,7 +1166,6 @@
                           {timestamp}
                         </AccessibleText>
                       ) : null}
->>>>>>> 46c9d7da
                     </View>
                   );
                 })}
@@ -1431,44 +1285,6 @@
   notificationsContent: {
     flex: 1,
     alignSelf: 'stretch',
-<<<<<<< HEAD
-  },
-  notificationsEmptyState: { flex: 1, justifyContent: 'center', alignItems: 'center', paddingHorizontal: 24 },
-  notificationsEmptyText: { fontSize: 16, textAlign: 'center', lineHeight: 22 },
-  notificationsSpinner: { marginTop: 32 },
-  notificationsActionButton: {
-    marginTop: 16,
-    paddingHorizontal: 18,
-    paddingVertical: 8,
-    borderRadius: 18,
-    borderWidth: 1,
-  },
-  notificationsActionButtonText: { fontSize: 14, fontWeight: '600' },
-  notificationsRefreshButton: { padding: 6 },
-  notificationsList: { flex: 1 },
-  notificationsListContent: { paddingBottom: 20 },
-  notificationItem: {
-    borderWidth: 1,
-    borderRadius: 16,
-    padding: 16,
-    marginBottom: 12,
-  },
-  notificationBody: { flexDirection: 'row', alignItems: 'center' },
-  notificationTextGroup: { flex: 1, marginLeft: 12 },
-  notificationItemHeader: { flexDirection: 'row', alignItems: 'center' },
-  notificationUnreadDot: { width: 10, height: 10, borderRadius: 5, marginRight: 10 },
-  notificationMessage: { fontSize: 15, flexShrink: 1, fontWeight: '500' },
-  notificationTimestamp: { fontSize: 12, marginTop: 8 },
-  notificationAvatarFallback: {
-    width: 48,
-    height: 48,
-    borderRadius: 24,
-    justifyContent: 'center',
-    alignItems: 'center',
-  },
-  notificationAvatarImage: { width: 48, height: 48, borderRadius: 24 },
-  notificationAvatarInitial: { fontSize: 18, fontWeight: '700' },
-=======
   },
   notificationsEmptyState: { flex: 1, justifyContent: 'center', alignItems: 'center', paddingHorizontal: 24 },
   notificationsEmptyText: { fontSize: 16, textAlign: 'center', lineHeight: 22 },
@@ -1494,5 +1310,4 @@
   notificationUnreadDot: { width: 10, height: 10, borderRadius: 5, marginRight: 10 },
   notificationMessage: { fontSize: 15, flexShrink: 1, fontWeight: '500' },
   notificationTimestamp: { fontSize: 12, marginTop: 8 },
->>>>>>> 46c9d7da
 });