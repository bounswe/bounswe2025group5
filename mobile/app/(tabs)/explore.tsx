//app/(tabs)/explore.tsx
import React, { useContext, useEffect, useState } from 'react';
import {
  ScrollView,
  StyleSheet,
  TouchableOpacity,
  View,
  TextInput,
  ActivityIndicator,
  RefreshControl,
  Platform,
  useColorScheme,
  Image,
  Alert,
  Keyboard,
} from 'react-native';
import { Ionicons } from '@expo/vector-icons';
import { ThemedText } from '@/components/ThemedText';
import { useNavigation, useFocusEffect } from '@react-navigation/native';
import { AuthContext } from '../_layout';
import PostItem from '../components/PostItem';

const HOST = Platform.select({ android: '10.0.2.2', ios: 'localhost', web: 'localhost' });
const API_BASE = `http://${HOST}:8080`;

<<<<<<< HEAD
// Define the CommentData interface
interface CommentData {
=======
type CommentData = {
>>>>>>> 733e6962
  commentId: number;
  username: string;
  content: string;
  createdAt: string | Date; // Can be string from API, then converted to Date
}

type Post = {
  id: number;
  title: string;
  content: string;
  likes: number;
  comments: number;
  photoUrl: string | null;
  likedByUser: boolean;
};

<<<<<<< HEAD
=======
interface CommentItemDisplayProps {
  comment: CommentData;
  commentTextColor: string;
  commentUsernameColor: string;
  commentBorderColor: string;
  loggedInUsername: string | null;
  onDeleteComment: (commentId: number) => void;
  deleteIconColor: string;
  editIconColor: string;
  onTriggerEdit: (comment: CommentData) => void;
  isEditingThisComment: boolean;
  editedContent: string;
  onEditContentChange: (newText: string) => void;
  onSaveEditedComment: (commentId: number) => void;
  onCancelEdit: () => void;
  isSavingEdit: boolean;
}

function CommentItemDisplay({
  comment,
  commentTextColor,
  commentUsernameColor,
  commentBorderColor,
  loggedInUsername,
  onDeleteComment,
  deleteIconColor,
  editIconColor,
  onTriggerEdit,
  isEditingThisComment,
  editedContent,
  onEditContentChange,
  onSaveEditedComment,
  onCancelEdit,
  isSavingEdit,
}: CommentItemDisplayProps) {
  const isOwner = loggedInUsername && comment.username === loggedInUsername;
  const colorScheme = useColorScheme(); 

  if (isOwner && isEditingThisComment) {
    return (
      <View style={[styles.commentItemContainer, { borderBottomColor: commentBorderColor }]}>
        <View style={styles.commentHeader}>
          <ThemedText style={[styles.commentUsername, { color: commentUsernameColor }]}>{comment.username} (editing)</ThemedText>
        </View>
        <TextInput
          style={[styles.commentEditInput, { borderColor: editIconColor, color: commentTextColor, backgroundColor: colorScheme === 'dark' ? '#2C2C2E' : '#F9F9F9' }]}
          value={editedContent}
          onChangeText={onEditContentChange}
          multiline
          autoFocus
          editable={!isSavingEdit}
        />
        <View style={styles.editActionsContainer}>
          <TouchableOpacity
            style={[styles.editActionButton, { backgroundColor: '#888' }]}
            onPress={onCancelEdit}
            disabled={isSavingEdit}
          >
            <ThemedText style={styles.editActionButtonText}>Cancel</ThemedText>
          </TouchableOpacity>
          <TouchableOpacity
            style={[styles.editActionButton, { backgroundColor: editIconColor }]}
            onPress={() => onSaveEditedComment(comment.commentId)}
            disabled={isSavingEdit || !editedContent.trim()}
          >
            {isSavingEdit ? (
              <ActivityIndicator size="small" color="#FFFFFF" />
            ) : (
              <ThemedText style={styles.editActionButtonText}>Save</ThemedText>
            )}
          </TouchableOpacity>
        </View>
      </View>
    );
  }

  return (
    <View style={[styles.commentItemContainer, { borderBottomColor: commentBorderColor }]}>
      <View style={styles.commentHeader}>
        <ThemedText style={[styles.commentUsername, { color: commentUsernameColor }]}>{comment.username}</ThemedText>
        {isOwner && (
          <View style={styles.commentOwnerActions}>
            <TouchableOpacity onPress={() => onTriggerEdit(comment)} style={styles.commentActionButton}>
              <Ionicons name="pencil-outline" size={18} color={editIconColor} />
            </TouchableOpacity>
            <TouchableOpacity onPress={() => onDeleteComment(comment.commentId)} style={styles.commentActionButton}>
              <Ionicons name="trash-outline" size={18} color={deleteIconColor} />
            </TouchableOpacity>
          </View>
        )}
      </View>
      <ThemedText style={[styles.commentContent, { color: commentTextColor }]}>{comment.content}</ThemedText>
      <ThemedText style={[styles.commentTimestamp, { color: commentTextColor }]}>
        {new Date(comment.createdAt).toLocaleDateString()}
      </ThemedText>
    </View>
  );
}

interface PostItemProps {
  post: Post;
  cardBackgroundColor: string;
  iconColor: string;
  textColor: string;
  commentInputBorderColor: string;
  commentInputTextColor: string;
  commentInputPlaceholderColor: string;
  commentInputBackgroundColor: string;
  onLikePress: (postId: number, currentlyLiked: boolean) => void;
  userType: string | null;
  loggedInUsername: string | null;

  isExpanded: boolean;
  commentsList: CommentData[];
  isLoadingComments: boolean;
  commentInputText: string; 
  isPostingComment: boolean; 
  onToggleComments: () => void;
  onCommentInputChange: (text: string) => void; 
  onPostComment: () => void; 
  onDeleteComment: (postId: number, commentId: number) => void;
  onTriggerEditComment: (postId: number, comment: CommentData) => void;
  editingCommentDetailsForPost: { commentId: number; currentText: string; } | null; 
  onEditCommentContentChange: (newText: string) => void; 
  onSaveEditedCommentForPost: (postId: number, commentId: number) => void;
  onCancelCommentEdit: () => void;
  isSubmittingCommentEditForPost: boolean; 
}

function PostItem({
  post,
  cardBackgroundColor,
  iconColor,
  textColor,
  commentInputBorderColor,
  commentInputTextColor,
  commentInputPlaceholderColor,
  commentInputBackgroundColor,
  onLikePress,
  userType,
  loggedInUsername,
  isExpanded,
  commentsList,
  isLoadingComments,
  commentInputText,
  isPostingComment,
  onToggleComments,
  onCommentInputChange,
  onPostComment,
  onDeleteComment,
  onTriggerEditComment,
  editingCommentDetailsForPost,
  onEditCommentContentChange,
  onSaveEditedCommentForPost,
  onCancelCommentEdit,
  isSubmittingCommentEditForPost,
}: PostItemProps) {

  const colorScheme = useColorScheme();
  const commentItemBorderColor = colorScheme === 'dark' ? '#3A3A3C' : '#EAEAEA';
  const commentUsernameActualColor = colorScheme === 'dark' ? '#E0E0E0' : '#333333';
  const commentContentActualColor = textColor;
  const deleteIconActualColor = colorScheme === 'dark' ? '#FF8A80' : '#D9534F';
  const editIconActualColor = colorScheme === 'dark' ? '#82B1FF' : '#007AFF'; 

  const handleLike = () => {
    if (userType === 'guest') {
      Alert.alert("Login Required", "Please log in to like posts.");
      return;
    }
    onLikePress(post.id, post.likedByUser);
  };

  const canPostComment = userType !== 'guest' && loggedInUsername && !editingCommentDetailsForPost; 
  return (
    <View style={[styles.postContainer, { backgroundColor: cardBackgroundColor }]}>
      <ThemedText type="title" style={styles.postTitle}>
        {post.title}
      </ThemedText>
      {post.photoUrl && (
        <Image
          source={{
            uri: post.photoUrl.startsWith('http')
              ? post.photoUrl
              : `${API_BASE}${post.photoUrl}`,
          }}
          style={styles.postImage}
          onError={(e) => console.warn('Explore: Image failed to load:', e.nativeEvent.error, post.photoUrl)}
        />
      )}
      <ThemedText style={[styles.postContent, {color: textColor}]} numberOfLines={post.photoUrl ? 2 : 5}>
        {post.content}
      </ThemedText>

      <View style={styles.postFooter}>
        <TouchableOpacity onPress={handleLike} style={styles.footerAction}>
          <Ionicons
            name={post.likedByUser ? "heart" : "heart-outline"}
            size={20}
            color={post.likedByUser ? 'red' : iconColor}
          />
          <ThemedText style={[styles.footerText, { color: post.likedByUser ? 'red' : iconColor, marginLeft: 4 }]}>
            {post.likes}
          </ThemedText>
        </TouchableOpacity>

        <TouchableOpacity onPress={onToggleComments} style={[styles.footerAction, { marginLeft: 16 }]}>
          <Ionicons name="chatbubble-outline" size={20} color={iconColor} />
          <ThemedText style={[styles.footerText, { color: iconColor, marginLeft: 4 }]}>
            {post.comments}
          </ThemedText>
        </TouchableOpacity>
      </View>


      {isExpanded && (
        <View style={styles.commentsSection}>
          {isLoadingComments ? (
            <ActivityIndicator style={{ marginVertical: 15 }} color={iconColor} />
          ) : commentsList.length === 0 && !editingCommentDetailsForPost ? (
            <ThemedText style={[styles.noCommentsText, {color: textColor}]}>No comments yet. Be the first!</ThemedText>
          ) : (
            <View style={styles.commentsListContainer}>
              {commentsList.map(comment => {
                const isEditingThisComment = editingCommentDetailsForPost?.commentId === comment.commentId;
                return (
                  <CommentItemDisplay
                    key={comment.commentId}
                    comment={comment}
                    commentTextColor={commentContentActualColor}
                    commentUsernameColor={commentUsernameActualColor}
                    commentBorderColor={commentItemBorderColor}
                    loggedInUsername={loggedInUsername}
                    onDeleteComment={(commentIdToDelete) => onDeleteComment(post.id, commentIdToDelete)}
                    deleteIconColor={deleteIconActualColor}
                    // --- Pass props for edit functionality ---
                    editIconColor={editIconActualColor}
                    onTriggerEdit={(commentToEdit) => onTriggerEditComment(post.id, commentToEdit)}
                    isEditingThisComment={isEditingThisComment}
                    editedContent={isEditingThisComment ? (editingCommentDetailsForPost?.currentText || '') : ''}
                    onEditContentChange={onEditCommentContentChange}
                    onSaveEditedComment={() => onSaveEditedCommentForPost(post.id, comment.commentId)}
                    onCancelEdit={onCancelCommentEdit}
                    isSavingEdit={isEditingThisComment && isSubmittingCommentEditForPost}
                  />
                );
              })}
            </View>
          )}

          {canPostComment && (
            <View style={[styles.addCommentContainer, { borderTopColor: commentItemBorderColor }]}>
              <TextInput
                style={[
                  styles.commentInput,
                  {
                    borderColor: commentInputBorderColor,
                    color: commentInputTextColor,
                    backgroundColor: commentInputBackgroundColor,
                  }
                ]}
                placeholder="Add a comment..."
                placeholderTextColor={commentInputPlaceholderColor}
                value={commentInputText}
                onChangeText={onCommentInputChange}
                multiline
                editable={!isPostingComment}
              />
              <TouchableOpacity
                style={[styles.postCommentButton, isPostingComment || !commentInputText.trim() ? styles.postCommentButtonDisabled : {}]}
                onPress={onPostComment}
                disabled={isPostingComment || !commentInputText.trim()}
              >
                {isPostingComment ? (
                  <ActivityIndicator size="small" color={colorScheme === 'dark' ? '#FFFFFF' : '#007AFF'} />
                ) : (
                  <ThemedText style={styles.postCommentButtonText}>Post</ThemedText>
                )}
              </TouchableOpacity>
            </View>
          )}
        </View>
      )}
    </View>
  );
}


>>>>>>> 733e6962
export default function ExploreScreen() {
  const navigation = useNavigation();

  const authContext = useContext(AuthContext);
  const userType = authContext?.userType;
  const username = authContext?.username;


  const [posts, setPosts] = useState<Post[]>([]);
  const [loading, setLoading] = useState(true);
  const [refreshing, setRefreshing] = useState(false);
  const [lastPostId, setLastPostId] = useState<number | null>(null);
  const [error, setError] = useState(false);
  const [noMorePosts, setNoMorePosts] = useState(false);
  const [loadingMore, setLoadingMore] = useState(false);
  const [searchQuery, setSearchQuery] = useState('');
  const [searchResults, setSearchResults] = useState<Post[]>([]);
  const [isSearching, setIsSearching] = useState(false);
  const [inSearchMode, setInSearchMode] = useState(false);

  const [expandedPostId, setExpandedPostId] = useState<number | null>(null);
  const [commentsByPostId, setCommentsByPostId] = useState<{ [postId: number]: CommentData[] }>({});
  const [loadingCommentsPostId, setLoadingCommentsPostId] = useState<number | null>(null);
  const [commentInputs, setCommentInputs] = useState<{ [postId: number]: string }>({}); // For NEW comments
  const [postingCommentPostId, setPostingCommentPostId] = useState<number | null>(null);

  const [editingCommentDetails, setEditingCommentDetails] = useState<{
    postId: number;
    commentId: number;
    currentText: string;
  } | null>(null);
  const [isSubmittingCommentEdit, setIsSubmittingCommentEdit] = useState(false);

  const colorScheme = useColorScheme();
  const screenBackgroundColor = colorScheme === 'dark' ? '#151718' : '#F0F2F5';
  const cardBackgroundColor = colorScheme === 'dark' ? '#1C1C1E' : '#FFFFFF';
  const generalTextColor = colorScheme === 'dark' ? '#E5E5E7' : '#1C1C1E';
  const searchBarBackgroundColor = colorScheme === 'dark' ? '#1C1C1E' : '#FFFFFF';
  const searchInputColor = colorScheme === 'dark' ? '#E5E5E7' : '#000000';
  const searchPlaceholderColor = colorScheme === 'dark' ? '#8E8E93' : '#8E8E93';
  const iconColor = colorScheme === 'dark' ? '#8E8E93' : '#6C6C70';
  const commentInputBorderColor = colorScheme === 'dark' ? '#545458' : '#C7C7CD';
  const commentInputTextColor = generalTextColor;
  const commentInputPlaceholderColor = iconColor;
  const commentInputBackgroundColor = colorScheme === 'dark' ? '#2C2C2E' : '#F0F2F5';
  const themedErrorBoxBackgroundColor = colorScheme === 'dark' ? '#5D1F1A' : '#ffcccc';
  const themedErrorBoxTextColor = colorScheme === 'dark' ? '#FFA094' : '#cc0000';
  const themedNoMoreBoxBackgroundColor = colorScheme === 'dark' ? '#1A3A4A' : '#e0f7fa';
  const themedNoMoreBoxTextColor = colorScheme === 'dark' ? '#9EE8FF' : '#00796b';
  const activityIndicatorColor = colorScheme === 'dark' ? '#FFFFFF' : '#000000';
  const refreshControlColors = colorScheme === 'dark' ? { tintColor: '#FFFFFF', titleColor: '#FFFFFF'} : { tintColor: '#000000', titleColor: '#000000'};
  

  useEffect(() => {
    if (!userType && username !== undefined) {
      navigation.navigate('index'as never);
    }
  }, [userType, username, navigation]);

  const mapApiItemToPost = (item: any): Post => ({
    id: item.postId,
    title: item.creatorUsername,
    content: item.content,
    likes: item.likes || 0,
    comments: Array.isArray(item.comments) ? item.comments.length : (Number(item.comments) || 0),
    photoUrl: item.photoUrl,
    likedByUser: false,
  });

  const fetchLikeStatusesForPosts = async (currentPostsToUpdate: Post[], currentUsername: string): Promise<Post[]> => {
    if (!currentUsername || currentPostsToUpdate.length === 0) return currentPostsToUpdate;
    const promises = currentPostsToUpdate.map(async (post) => {
      try {
        const res = await fetch(`${API_BASE}/api/posts/${post.id}/likes`);
        if (!res.ok) return post;
        const likesData = await res.json();
        const likedByCurrent = likesData.likedByUsers?.some((liker: any) => liker.username === currentUsername) || false;
        return { ...post, likedByUser: likedByCurrent };
      } catch (e) { return post; }
    });
    return Promise.all(promises);
  };

  const fetchPosts = async (loadMore = false) => {
    const currentOperation = loadMore ? 'loading more' : 'fetching initial/refresh';
    try {
      if (loadMore) setLoadingMore(true);
      else setLoading(true);

      const url = loadMore
        ? `${API_BASE}/api/posts/info?size=5&lastPostId=${lastPostId}`
        : `${API_BASE}/api/posts/info?size=5`;
      
      const res = await fetch(url);
      if (!res.ok) throw new Error(`Fetch failed with status ${res.status}`);
      const data = await res.json();

      if (data.length === 0) {
        setNoMorePosts(true);
        if (!loadMore) setPosts([]);
        setLoading(false); setLoadingMore(false); setRefreshing(false);
        return;
      }

      let processedNewItems: Post[] = data.map(mapApiItemToPost);

      if (username && userType === 'user' && processedNewItems.length > 0) {
        processedNewItems = await fetchLikeStatusesForPosts(processedNewItems, username);
      }

      if (loadMore) {
        setPosts(prevPosts => [...prevPosts, ...processedNewItems]);
      } else {
        setPosts(processedNewItems);
        if (expandedPostId && processedNewItems.find(p => p.id === expandedPostId)) {
            fetchCommentsForPost(expandedPostId, true); 
        } else if (expandedPostId) { 
            setExpandedPostId(null);
            setCommentsByPostId(prev => {
                const newComments = {...prev};
                delete newComments[expandedPostId];
                return newComments;
            });
        }
      }
      
      if (data.length > 0) setLastPostId(processedNewItems[processedNewItems.length - 1].id);
      if (data.length < 5) setNoMorePosts(true);
      else setNoMorePosts(false);
      
      setError(false);
    } catch (err) {
      console.error(`Failed to fetch posts (${currentOperation}):`, err);
      setError(true);
    } finally {
      setLoading(false);
      setRefreshing(false);
      setLoadingMore(false);
    }
  };
  
  useFocusEffect(
    React.useCallback(() => {
      if (userType) { 
        handleRefresh();
      } else if (username === null || username === '') {
        setPosts([]);
        setLoading(false);
      }
    }, [userType, username]) 
  );

  const handleRefresh = () => {
    setRefreshing(true);
    setLastPostId(null);
    setNoMorePosts(false);
    setError(false);
    setEditingCommentDetails(null); 
    fetchPosts(false);
  };

  const handleLoadMore = () => {
    if (!loading && !loadingMore && !refreshing && !isSearching && lastPostId !== null && !noMorePosts) {
      fetchPosts(true);
    }
  };

  const performSearch = async () => {
    const q = searchQuery.trim();
    if (!q) return;
    try {
      setIsSearching(true);
      setSearchResults([]);
      setEditingCommentDetails(null); 
      const res = await fetch(
        `${API_BASE}/api/search/posts/semantic?query=${encodeURIComponent(q)}&size=5`
      );
      if (!res.ok) throw new Error('Search failed');
      const data = await res.json();
      let processedResults: Post[] = data.map(mapApiItemToPost);
      if (username && userType === 'user' && processedResults.length > 0) {
        processedResults = await fetchLikeStatusesForPosts(processedResults, username);
      }
      setSearchResults(processedResults);
      setInSearchMode(true);
      if (expandedPostId) setExpandedPostId(null);

    } catch (err) {
      console.error('Search error:', err);
      setSearchResults([]);
      setInSearchMode(true);
    } finally {
      setIsSearching(false);
    }
  };

  const handleBack = () => {
    setInSearchMode(false);
    setSearchQuery('');
    setSearchResults([]);
    setEditingCommentDetails(null); 
    if (expandedPostId) setExpandedPostId(null);
  };

  const handleLikeToggle = async (postId: number, currentlyLiked: boolean) => {
    if (userType === 'guest' || !username) {
      Alert.alert("Login Required", "Please log in to like posts.");
      return;
    }
    const listToUpdate = inSearchMode ? searchResults : posts;
    const setListFunction = inSearchMode ? setSearchResults : setPosts;

    setListFunction(currentList =>
      currentList.map(p =>
        p.id === postId
          ? { ...p, likedByUser: !currentlyLiked, likes: currentlyLiked ? Math.max(0, p.likes - 1) : p.likes + 1 }
          : p
      )
    );
    try {
      const url = `${API_BASE}/api/posts/like`;
      const method = currentlyLiked ? 'DELETE' : 'POST';
      const body = JSON.stringify({ username, postId });
      const response = await fetch(url, { method, headers: { 'Content-Type': 'application/json' }, body });
      const responseBodyText = await response.text();
      if (!response.ok) {
        let errorMsg = `Failed to ${currentlyLiked ? 'unlike' : 'like'}. Status: ${response.status}`;
        try { const errorData = JSON.parse(responseBodyText); errorMsg = errorData.message || errorMsg; }
        catch (e) { errorMsg += ` Response: ${responseBodyText.substring(0,100)}`; }
        throw new Error(errorMsg);
      }
      const result = JSON.parse(responseBodyText);
      if (!result.success) throw new Error(result.message || `Backend error on ${currentlyLiked ? 'unlike' : 'like'}.`);
    } catch (err: any) {
      console.error('Failed to toggle like:', err.message);
      Alert.alert("Error", err.message || "Could not update like status.");
      setListFunction(currentList =>
        currentList.map(p =>
          p.id === postId
            ? { ...p, likedByUser: currentlyLiked, likes: currentlyLiked ? p.likes + 1 : Math.max(0, p.likes - 1) }
            : p
        )
      );
    }
  };

  const fetchCommentsForPost = async (postId: number, forceRefresh = false) => {
    if (commentsByPostId[postId] && !forceRefresh && commentsByPostId[postId].length > 0) {
      return;
    }
    if (editingCommentDetails?.postId === postId && !forceRefresh) {
        return;
    }
    setLoadingCommentsPostId(postId);
    try {
      const response = await fetch(`${API_BASE}/api/comments/post/${postId}`);
      if (!response.ok) { /* ... error handling ... */ throw new Error(`Failed to fetch comments: ${response.status}`); }
      const apiResponse = await response.json();
      const fetchedComments: CommentData[] = (apiResponse.comments || []).map((apiComment: any) => ({
        commentId: apiComment.commentId, content: apiComment.content, createdAt: apiComment.createdAt, username: apiComment.creatorUsername,
      }));
      setCommentsByPostId(prev => ({ ...prev, [postId]: fetchedComments }));
      if (typeof apiResponse.totalComments === 'number') { /* ... update post comment count ... */ }
    } catch (e: any) { /* ... error handling ... */ Alert.alert("Error", `Could not load comments.`);
    } finally { setLoadingCommentsPostId(null); }
  };

  const handleToggleComments = (postId: number) => {
    const isCurrentlyExpanded = expandedPostId === postId;
    if (editingCommentDetails && editingCommentDetails.postId === postId && !isCurrentlyExpanded) {
    }
    if (isCurrentlyExpanded) {
      if (editingCommentDetails && editingCommentDetails.postId === postId) {
        setEditingCommentDetails(null);
      }
      setExpandedPostId(null);
    } else {
      setExpandedPostId(postId);
      if (!commentsByPostId[postId] || commentsByPostId[postId].length === 0) {
        fetchCommentsForPost(postId, false);
      }
    }
  };

  const handleCommentInputChange = (postId: number, text: string) => { // For NEW comments
    if (editingCommentDetails && editingCommentDetails.postId === postId) {
        setEditingCommentDetails(null);
    }
    setCommentInputs(prev => ({ ...prev, [postId]: text }));
  };

  const handlePostComment = async (postId: number) => { // For NEW comments
    // ... (same as before, but ensure username is available) ...
    if (!username) { Alert.alert("Login required..."); return; }
    const content = commentInputs[postId]?.trim();
    if (!content) { Alert.alert("Empty comment..."); return; }
    if (editingCommentDetails?.postId === postId) { // Defensive: Should be prevented by UI, but cancel edit if somehow attempted
        setEditingCommentDetails(null);
    }
    setPostingCommentPostId(postId);
    Keyboard.dismiss();
    try {
        const response = await fetch(`${API_BASE}/api/comments`, { /* ... POST new comment ... */ method: 'POST', headers: { 'Content-Type': 'application/json' }, body: JSON.stringify({ username, content, postId })});
        const apiResponseData = await response.json();
        if (!response.ok) throw new Error(apiResponseData.message || `Failed to post comment`);
        const newComment: CommentData = { /* ... map response ... */ commentId: apiResponseData.commentId, content: apiResponseData.content, createdAt: apiResponseData.createdAt, username: apiResponseData.creatorUsername || username };
        setCommentsByPostId(prev => ({ ...prev, [postId]: [newComment, ...(prev[postId] || [])] }));
        const listUpdater = (list: Post[]) => list.map(p => p.id === postId ? { ...p, comments: p.comments + 1 } : p);
        setPosts(listUpdater);
        if (inSearchMode) setSearchResults(listUpdater);
        setCommentInputs(prev => ({ ...prev, [postId]: '' }));
    } catch (e: any) { Alert.alert("Error", `Could not post comment: ${e.message}`);
    } finally { setPostingCommentPostId(null); }
  };

  const handleDeleteComment = async (postId: number, commentId: number) => {
    if (editingCommentDetails && editingCommentDetails.commentId === commentId) {
        setEditingCommentDetails(null);
    }
    // ... (rest of delete logic) ...
    if (!username) { Alert.alert("Error", "You must be logged in..."); return; }
    Alert.alert("Delete Comment", "Are you sure?", [ { text: "Cancel", style: "cancel" }, { text: "Delete", style: "destructive", onPress: async () => {
        try {
            const response = await fetch(`${API_BASE}/api/comments/${commentId}`, { method: 'DELETE' });
            if (!response.ok) { /* ... error handling ... */ throw new Error(`Failed to delete comment.`); }
            setCommentsByPostId(prev => ({ ...prev, [postId]: (prev[postId] || []).filter(c => c.commentId !== commentId) }));
            const listUpdater = (list: Post[]) => list.map(p => p.id === postId ? { ...p, comments: Math.max(0, p.comments - 1) } : p);
            setPosts(listUpdater);
            if (inSearchMode) setSearchResults(listUpdater);
            Alert.alert("Success", "Comment deleted.");
        } catch (e: any) { Alert.alert("Error", `Could not delete comment: ${e.message}`); }
    }}]);
  };

  const handleStartEditComment = (postId: number, commentToEdit: CommentData) => {
    setEditingCommentDetails({
      postId: postId,
      commentId: commentToEdit.commentId,
      currentText: commentToEdit.content,
    });
    setCommentInputs(prev => ({ ...prev, [postId]: '' }));
    if (expandedPostId !== postId) {
        setExpandedPostId(postId);
    }
  };

  const handleEditingCommentTextChange = (newText: string) => {
    setEditingCommentDetails(prev => (prev ? { ...prev, currentText: newText } : null));
  };

  const handleCancelCommentEdit = () => {
    setEditingCommentDetails(null);
  };

  const handleSaveCommentEdit = async (postIdToSave: number, commentIdToSave: number) => {
    if (!editingCommentDetails || editingCommentDetails.commentId !== commentIdToSave || !username) {
      Alert.alert("Error", "Could not save edit. Mismatch or not logged in.");
      setEditingCommentDetails(null); // Reset state if something is wrong
      return;
    }

    const newContent = editingCommentDetails.currentText.trim();
    if (!newContent) {
      Alert.alert("Empty Comment", "Comment cannot be empty.");
      return;
    }

    setIsSubmittingCommentEdit(true);
    Keyboard.dismiss();

    try {
      const response = await fetch(`${API_BASE}/api/comments/${commentIdToSave}`, {
        method: 'PUT',
        headers: { 'Content-Type': 'application/json' },
        body: JSON.stringify({ content: newContent }),
      });

      if (!response.ok) {
        const errorData = await response.json().catch(() => ({ message: "Failed to update comment."}));
        throw new Error(errorData.message || `Failed to update comment: ${response.status}`);
      }
      
      const updatedCommentData = await response.json(); // Assuming API returns the full updated comment

      setCommentsByPostId(prev => {
        const postComments = (prev[postIdToSave] || []).map(c =>
          c.commentId === commentIdToSave
            ? { ...c, content: updatedCommentData.content, createdAt: updatedCommentData.createdAt || c.createdAt } // Use returned data
            : c
        );
        return { ...prev, [postIdToSave]: postComments };
      });

      Alert.alert("Success", "Comment updated.");
      setEditingCommentDetails(null);
    } catch (e: any) {
      console.error(`Error updating comment ${commentIdToSave}:`, e.message);
      Alert.alert("Error", `Could not update comment: ${e.message}`);
    } finally {
      setIsSubmittingCommentEdit(false);
    }
  };

  if (username === undefined && userType === undefined) {
      return <View style={{flex:1, justifyContent:'center', alignItems:'center', backgroundColor: screenBackgroundColor}}><ActivityIndicator size="large" color={activityIndicatorColor} /></View>;
  }

  const currentDisplayPosts = inSearchMode ? searchResults : posts;
  const isContentLoading = (loading && !inSearchMode && currentDisplayPosts.length === 0) || (isSearching && inSearchMode && currentDisplayPosts.length === 0);


  return (
    <ScrollView
      style={[styles.container, { backgroundColor: screenBackgroundColor }]}
      contentContainerStyle={styles.content}
      keyboardShouldPersistTaps="handled"
      refreshControl={
        <RefreshControl /* ... */ refreshing={refreshing} onRefresh={handleRefresh}  progressViewOffset={36}/>
      }
    >
      <View style={styles.header}>
        <ThemedText type="title">Explore</ThemedText>
        {userType === 'guest' && (
          <TouchableOpacity
            style={styles.loginButton}
            onPress={() => navigation.navigate('index' as never)}
          >
            <ThemedText style={styles.loginButtonText}>Go to Login</ThemedText>
          </TouchableOpacity>
        )}
      </View>

      <View style={[styles.searchBar, { backgroundColor: searchBarBackgroundColor }]}>
        {inSearchMode && (
          <TouchableOpacity onPress={handleBack} disabled={isSearching}>
            <Ionicons name="arrow-back" size={25} color={iconColor} style={[styles.searchIcon, { marginRight: 8 }]} />
          </TouchableOpacity>
        )}
        <TouchableOpacity onPress={performSearch} disabled={isSearching || !!editingCommentDetails}>
          {isSearching ? (
            <ActivityIndicator size="small" color={iconColor} style={styles.searchIcon} />
          ) : (
            <Ionicons name="search" size={30} color={iconColor} style={styles.searchIcon} />
          )}
        </TouchableOpacity>
        <TextInput
          style={[styles.searchInput, { color: searchInputColor }]}
          placeholder="Search for posts…"
          placeholderTextColor={searchPlaceholderColor}
          value={searchQuery}
          onChangeText={setSearchQuery}
          returnKeyType="search"
          onSubmitEditing={performSearch}
          editable={!isSearching && !editingCommentDetails}
        />
      </View>


      {isContentLoading ? (
        <ActivityIndicator style={{ marginTop: 20 }} size="large" color={activityIndicatorColor} />
      ) : error && currentDisplayPosts.length === 0 ? (
        <View>...</View> /* Error box */
      ) : inSearchMode ? (
        searchResults.length > 0 ? (
          searchResults.map(post => (
            <PostItem
              key={`search-${post.id}`}
              post={post}
              // ... other common props ...
              cardBackgroundColor={cardBackgroundColor} iconColor={iconColor} textColor={generalTextColor}
              commentInputBorderColor={commentInputBorderColor} commentInputTextColor={commentInputTextColor}
              commentInputPlaceholderColor={commentInputPlaceholderColor} commentInputBackgroundColor={commentInputBackgroundColor}
              onLikePress={handleLikeToggle} userType={userType} loggedInUsername={username}
              // Comment related
              isExpanded={expandedPostId === post.id}
              commentsList={commentsByPostId[post.id] || []}
              isLoadingComments={loadingCommentsPostId === post.id}
              commentInputText={editingCommentDetails?.postId === post.id ? '' : (commentInputs[post.id] || '')} // Clear new comment input if editing in this post
              isPostingComment={postingCommentPostId === post.id}
              onToggleComments={() => handleToggleComments(post.id)}
              onCommentInputChange={(text) => handleCommentInputChange(post.id, text)}
              onPostComment={() => handlePostComment(post.id)}
              onDeleteComment={handleDeleteComment}
              onTriggerEditComment={handleStartEditComment}
              editingCommentDetailsForPost={editingCommentDetails?.postId === post.id ? editingCommentDetails : null}
              onEditCommentContentChange={handleEditingCommentTextChange}
              onSaveEditedCommentForPost={handleSaveCommentEdit}
              onCancelCommentEdit={handleCancelCommentEdit}
              isSubmittingCommentEditForPost={editingCommentDetails?.postId === post.id && isSubmittingCommentEdit}
            />
          ))
        ) : (
          <View>...</View> 
        )
      ) : posts.length > 0 ? (
        <>
          {posts.map(post => (
            <PostItem
              key={`feed-${post.id}`}
              post={post}
              cardBackgroundColor={cardBackgroundColor} iconColor={iconColor} textColor={generalTextColor}
              commentInputBorderColor={commentInputBorderColor} commentInputTextColor={commentInputTextColor}
              commentInputPlaceholderColor={commentInputPlaceholderColor} commentInputBackgroundColor={commentInputBackgroundColor}
              onLikePress={handleLikeToggle} userType={userType} loggedInUsername={username}
              isExpanded={expandedPostId === post.id}
              commentsList={commentsByPostId[post.id] || []}
              isLoadingComments={loadingCommentsPostId === post.id}
              commentInputText={editingCommentDetails?.postId === post.id ? '' : (commentInputs[post.id] || '')}
              isPostingComment={postingCommentPostId === post.id}
              onToggleComments={() => handleToggleComments(post.id)}
              onCommentInputChange={(text) => handleCommentInputChange(post.id, text)}
              onPostComment={() => handlePostComment(post.id)}
              onDeleteComment={handleDeleteComment}
              onTriggerEditComment={handleStartEditComment}
              editingCommentDetailsForPost={editingCommentDetails?.postId === post.id ? editingCommentDetails : null}
              onEditCommentContentChange={handleEditingCommentTextChange}
              onSaveEditedCommentForPost={handleSaveCommentEdit}
              onCancelCommentEdit={handleCancelCommentEdit}
              isSubmittingCommentEditForPost={editingCommentDetails?.postId === post.id && isSubmittingCommentEdit}
            />
          ))}
      {!noMorePosts && !refreshing && posts.length > 0 && (
        <TouchableOpacity 
          style={styles.loadMoreButton} 
          onPress={handleLoadMore} 
          disabled={loadingMore || refreshing || isSearching}
        >
          {loadingMore ? (
            <ActivityIndicator color="#fff" />
          ) : (
            <ThemedText style={styles.loadMoreText}>Load More Posts</ThemedText>
          )}
        </TouchableOpacity>
      )}
      {noMorePosts && posts.length > 0 && !loadingMore && !refreshing && (
        <View style={[styles.noMoreBox, { backgroundColor: themedNoMoreBoxBackgroundColor, marginTop: 20, marginBottom: 20 }]}>
          <ThemedText style={[styles.noMoreText, { color: themedNoMoreBoxTextColor }]}>You've reached the end!</ThemedText>
        </View>
      )}
    </>
  ) : ( 
     !loading && !error && !refreshing && !isSearching && (
      <View style={[styles.noMoreBox, { backgroundColor: themedNoMoreBoxBackgroundColor }]}>
        <ThemedText style={[styles.noMoreText, { color: themedNoMoreBoxTextColor }]}>No posts available</ThemedText>
        <ThemedText style={[styles.noMoreText, { color: themedNoMoreBoxTextColor, fontSize: 14, marginTop: 8 }]}>Pull down to refresh.</ThemedText>
      </View>
    )
  )}
</ScrollView>
);
}

const styles = StyleSheet.create({
  // ... (existing styles) ...
  container: { flex: 1 },
  content: { paddingBottom: 24 },
  header: { paddingHorizontal: 16, marginTop: Platform.OS === 'ios' ? 48 : 48, marginBottom: 18, flexDirection: 'row', justifyContent: 'space-between', alignItems: 'center' },
  searchBar: { flexDirection: 'row', alignItems: 'center', borderRadius: 30, marginHorizontal: 16, paddingHorizontal: 12, paddingVertical: Platform.OS === 'ios' ? 12 : 8, marginBottom: 18, shadowColor: '#000', shadowOffset: { width: 0, height: 1 }, shadowOpacity: 0.05, shadowRadius: 2, elevation: 1 },
  searchIcon: { marginRight: 8 },
  searchInput: { flex: 1, fontSize: 16, marginLeft: 5 },
  postContainer: { borderRadius: 8, padding: 12, marginHorizontal: 16, marginBottom: 16, shadowColor: '#000', shadowOpacity: 0.1, shadowRadius: 4, elevation: 3 },
  postImage: { width: '100%', aspectRatio: 16/9, maxHeight: 180, borderRadius: 6, marginBottom: 10, backgroundColor: '#eee', resizeMode: 'cover' },
  postTitle: { fontSize: 16, fontWeight: 'bold', marginBottom: 8 },
  postContent: { fontSize: 14, lineHeight: 20, marginBottom: 12 },
  postFooter: { flexDirection: 'row', alignItems: 'center', marginTop: 4 },
  footerAction: { flexDirection: 'row', alignItems: 'center', minHeight: 20 },
  footerText: { fontSize: 14, marginRight: 8 },
  loginButton: { paddingVertical: 8, paddingHorizontal: 16, backgroundColor: '#2196F3', borderRadius: 20, alignSelf: 'flex-start' },
  loginButtonText: { color: '#fff', fontSize: 14, fontWeight: '500' },
  errorBox: { marginTop: 40, marginHorizontal: 20, padding: 16, borderRadius: 8, alignItems: 'center' },
  errorText: { fontSize: 16, fontWeight: 'bold', textAlign: 'center' },
  noMoreBox: { marginTop: 40, marginHorizontal: 20, padding: 16, borderRadius: 8, alignItems: 'center' },
  noMoreText: { fontSize: 16, fontWeight: '500', textAlign: 'center' },
  loadMoreButton: { marginVertical: 20, marginHorizontal: 40, backgroundColor: '#2196F3', paddingVertical: 12, borderRadius: 25, alignItems: 'center', shadowColor: '#000', shadowOffset: { width: 0, height: 2 }, shadowOpacity: 0.1, shadowRadius: 3, elevation: 2 },
  loadMoreText: { color: '#fff', fontSize: 16, fontWeight: 'bold' },
  commentsSection: { marginTop: 10, paddingTop: 10 },
  commentsListContainer: { maxHeight: 200, marginBottom: 10 },
  commentItemContainer: { paddingVertical: 8, borderBottomWidth: 1 },
  commentHeader: { flexDirection: 'row', justifyContent: 'space-between', alignItems: 'center', marginBottom: 4 },
  commentUsername: { fontWeight: 'bold', fontSize: 13, flexShrink: 1, marginRight: 8 },
  commentOwnerActions: {
    flexDirection: 'row',
  },
  commentActionButton: {
    paddingHorizontal: 6, // Space out icons
    paddingVertical: 4,
  },
  deleteCommentButton: { 
    padding: 4,
  },
  commentEditInput: {
    fontSize: 14,
    paddingVertical: 8,
    paddingHorizontal: 10,
    borderWidth: 1,
    borderRadius: 6,
    marginBottom: 8,
    maxHeight: 100,
  },
  editActionsContainer: {
    flexDirection: 'row',
    justifyContent: 'flex-end',
    marginTop: 4,
  },
  editActionButton: {
    marginLeft: 8,
    paddingVertical: 6,
    paddingHorizontal: 12,
    borderRadius: 15,
    minWidth: 70,
    alignItems: 'center',
  },
  editActionButtonText: {
    color: '#FFFFFF',
    fontWeight: '600',
    fontSize: 13,
  },
  commentContent: { fontSize: 14, lineHeight: 18 },
  commentTimestamp: { fontSize: 10, opacity: 0.7, marginTop: 4, textAlign: 'right' },
  noCommentsText: { textAlign: 'center', marginVertical: 15, fontSize: 14, opacity: 0.7 },
  addCommentContainer: { flexDirection: 'row', alignItems: 'center', paddingTop: 10, borderTopWidth: 1, marginTop: 5 },
  commentInput: { flex: 1, borderWidth: 1, borderRadius: 20, paddingHorizontal: 15, paddingVertical: 8, fontSize: 14, marginRight: 10, maxHeight: 80 },
  postCommentButton: { paddingHorizontal: 12, paddingVertical: 10, borderRadius: 20, backgroundColor: '#007AFF' },
  postCommentButtonDisabled: { backgroundColor: '#B0C4DE' },
  postCommentButtonText: { color: '#FFFFFF', fontWeight: '600', fontSize: 14 },
});<|MERGE_RESOLUTION|>--- conflicted
+++ resolved
@@ -23,12 +23,7 @@
 const HOST = Platform.select({ android: '10.0.2.2', ios: 'localhost', web: 'localhost' });
 const API_BASE = `http://${HOST}:8080`;
 
-<<<<<<< HEAD
-// Define the CommentData interface
-interface CommentData {
-=======
 type CommentData = {
->>>>>>> 733e6962
   commentId: number;
   username: string;
   content: string;
@@ -45,297 +40,6 @@
   likedByUser: boolean;
 };
 
-<<<<<<< HEAD
-=======
-interface CommentItemDisplayProps {
-  comment: CommentData;
-  commentTextColor: string;
-  commentUsernameColor: string;
-  commentBorderColor: string;
-  loggedInUsername: string | null;
-  onDeleteComment: (commentId: number) => void;
-  deleteIconColor: string;
-  editIconColor: string;
-  onTriggerEdit: (comment: CommentData) => void;
-  isEditingThisComment: boolean;
-  editedContent: string;
-  onEditContentChange: (newText: string) => void;
-  onSaveEditedComment: (commentId: number) => void;
-  onCancelEdit: () => void;
-  isSavingEdit: boolean;
-}
-
-function CommentItemDisplay({
-  comment,
-  commentTextColor,
-  commentUsernameColor,
-  commentBorderColor,
-  loggedInUsername,
-  onDeleteComment,
-  deleteIconColor,
-  editIconColor,
-  onTriggerEdit,
-  isEditingThisComment,
-  editedContent,
-  onEditContentChange,
-  onSaveEditedComment,
-  onCancelEdit,
-  isSavingEdit,
-}: CommentItemDisplayProps) {
-  const isOwner = loggedInUsername && comment.username === loggedInUsername;
-  const colorScheme = useColorScheme(); 
-
-  if (isOwner && isEditingThisComment) {
-    return (
-      <View style={[styles.commentItemContainer, { borderBottomColor: commentBorderColor }]}>
-        <View style={styles.commentHeader}>
-          <ThemedText style={[styles.commentUsername, { color: commentUsernameColor }]}>{comment.username} (editing)</ThemedText>
-        </View>
-        <TextInput
-          style={[styles.commentEditInput, { borderColor: editIconColor, color: commentTextColor, backgroundColor: colorScheme === 'dark' ? '#2C2C2E' : '#F9F9F9' }]}
-          value={editedContent}
-          onChangeText={onEditContentChange}
-          multiline
-          autoFocus
-          editable={!isSavingEdit}
-        />
-        <View style={styles.editActionsContainer}>
-          <TouchableOpacity
-            style={[styles.editActionButton, { backgroundColor: '#888' }]}
-            onPress={onCancelEdit}
-            disabled={isSavingEdit}
-          >
-            <ThemedText style={styles.editActionButtonText}>Cancel</ThemedText>
-          </TouchableOpacity>
-          <TouchableOpacity
-            style={[styles.editActionButton, { backgroundColor: editIconColor }]}
-            onPress={() => onSaveEditedComment(comment.commentId)}
-            disabled={isSavingEdit || !editedContent.trim()}
-          >
-            {isSavingEdit ? (
-              <ActivityIndicator size="small" color="#FFFFFF" />
-            ) : (
-              <ThemedText style={styles.editActionButtonText}>Save</ThemedText>
-            )}
-          </TouchableOpacity>
-        </View>
-      </View>
-    );
-  }
-
-  return (
-    <View style={[styles.commentItemContainer, { borderBottomColor: commentBorderColor }]}>
-      <View style={styles.commentHeader}>
-        <ThemedText style={[styles.commentUsername, { color: commentUsernameColor }]}>{comment.username}</ThemedText>
-        {isOwner && (
-          <View style={styles.commentOwnerActions}>
-            <TouchableOpacity onPress={() => onTriggerEdit(comment)} style={styles.commentActionButton}>
-              <Ionicons name="pencil-outline" size={18} color={editIconColor} />
-            </TouchableOpacity>
-            <TouchableOpacity onPress={() => onDeleteComment(comment.commentId)} style={styles.commentActionButton}>
-              <Ionicons name="trash-outline" size={18} color={deleteIconColor} />
-            </TouchableOpacity>
-          </View>
-        )}
-      </View>
-      <ThemedText style={[styles.commentContent, { color: commentTextColor }]}>{comment.content}</ThemedText>
-      <ThemedText style={[styles.commentTimestamp, { color: commentTextColor }]}>
-        {new Date(comment.createdAt).toLocaleDateString()}
-      </ThemedText>
-    </View>
-  );
-}
-
-interface PostItemProps {
-  post: Post;
-  cardBackgroundColor: string;
-  iconColor: string;
-  textColor: string;
-  commentInputBorderColor: string;
-  commentInputTextColor: string;
-  commentInputPlaceholderColor: string;
-  commentInputBackgroundColor: string;
-  onLikePress: (postId: number, currentlyLiked: boolean) => void;
-  userType: string | null;
-  loggedInUsername: string | null;
-
-  isExpanded: boolean;
-  commentsList: CommentData[];
-  isLoadingComments: boolean;
-  commentInputText: string; 
-  isPostingComment: boolean; 
-  onToggleComments: () => void;
-  onCommentInputChange: (text: string) => void; 
-  onPostComment: () => void; 
-  onDeleteComment: (postId: number, commentId: number) => void;
-  onTriggerEditComment: (postId: number, comment: CommentData) => void;
-  editingCommentDetailsForPost: { commentId: number; currentText: string; } | null; 
-  onEditCommentContentChange: (newText: string) => void; 
-  onSaveEditedCommentForPost: (postId: number, commentId: number) => void;
-  onCancelCommentEdit: () => void;
-  isSubmittingCommentEditForPost: boolean; 
-}
-
-function PostItem({
-  post,
-  cardBackgroundColor,
-  iconColor,
-  textColor,
-  commentInputBorderColor,
-  commentInputTextColor,
-  commentInputPlaceholderColor,
-  commentInputBackgroundColor,
-  onLikePress,
-  userType,
-  loggedInUsername,
-  isExpanded,
-  commentsList,
-  isLoadingComments,
-  commentInputText,
-  isPostingComment,
-  onToggleComments,
-  onCommentInputChange,
-  onPostComment,
-  onDeleteComment,
-  onTriggerEditComment,
-  editingCommentDetailsForPost,
-  onEditCommentContentChange,
-  onSaveEditedCommentForPost,
-  onCancelCommentEdit,
-  isSubmittingCommentEditForPost,
-}: PostItemProps) {
-
-  const colorScheme = useColorScheme();
-  const commentItemBorderColor = colorScheme === 'dark' ? '#3A3A3C' : '#EAEAEA';
-  const commentUsernameActualColor = colorScheme === 'dark' ? '#E0E0E0' : '#333333';
-  const commentContentActualColor = textColor;
-  const deleteIconActualColor = colorScheme === 'dark' ? '#FF8A80' : '#D9534F';
-  const editIconActualColor = colorScheme === 'dark' ? '#82B1FF' : '#007AFF'; 
-
-  const handleLike = () => {
-    if (userType === 'guest') {
-      Alert.alert("Login Required", "Please log in to like posts.");
-      return;
-    }
-    onLikePress(post.id, post.likedByUser);
-  };
-
-  const canPostComment = userType !== 'guest' && loggedInUsername && !editingCommentDetailsForPost; 
-  return (
-    <View style={[styles.postContainer, { backgroundColor: cardBackgroundColor }]}>
-      <ThemedText type="title" style={styles.postTitle}>
-        {post.title}
-      </ThemedText>
-      {post.photoUrl && (
-        <Image
-          source={{
-            uri: post.photoUrl.startsWith('http')
-              ? post.photoUrl
-              : `${API_BASE}${post.photoUrl}`,
-          }}
-          style={styles.postImage}
-          onError={(e) => console.warn('Explore: Image failed to load:', e.nativeEvent.error, post.photoUrl)}
-        />
-      )}
-      <ThemedText style={[styles.postContent, {color: textColor}]} numberOfLines={post.photoUrl ? 2 : 5}>
-        {post.content}
-      </ThemedText>
-
-      <View style={styles.postFooter}>
-        <TouchableOpacity onPress={handleLike} style={styles.footerAction}>
-          <Ionicons
-            name={post.likedByUser ? "heart" : "heart-outline"}
-            size={20}
-            color={post.likedByUser ? 'red' : iconColor}
-          />
-          <ThemedText style={[styles.footerText, { color: post.likedByUser ? 'red' : iconColor, marginLeft: 4 }]}>
-            {post.likes}
-          </ThemedText>
-        </TouchableOpacity>
-
-        <TouchableOpacity onPress={onToggleComments} style={[styles.footerAction, { marginLeft: 16 }]}>
-          <Ionicons name="chatbubble-outline" size={20} color={iconColor} />
-          <ThemedText style={[styles.footerText, { color: iconColor, marginLeft: 4 }]}>
-            {post.comments}
-          </ThemedText>
-        </TouchableOpacity>
-      </View>
-
-
-      {isExpanded && (
-        <View style={styles.commentsSection}>
-          {isLoadingComments ? (
-            <ActivityIndicator style={{ marginVertical: 15 }} color={iconColor} />
-          ) : commentsList.length === 0 && !editingCommentDetailsForPost ? (
-            <ThemedText style={[styles.noCommentsText, {color: textColor}]}>No comments yet. Be the first!</ThemedText>
-          ) : (
-            <View style={styles.commentsListContainer}>
-              {commentsList.map(comment => {
-                const isEditingThisComment = editingCommentDetailsForPost?.commentId === comment.commentId;
-                return (
-                  <CommentItemDisplay
-                    key={comment.commentId}
-                    comment={comment}
-                    commentTextColor={commentContentActualColor}
-                    commentUsernameColor={commentUsernameActualColor}
-                    commentBorderColor={commentItemBorderColor}
-                    loggedInUsername={loggedInUsername}
-                    onDeleteComment={(commentIdToDelete) => onDeleteComment(post.id, commentIdToDelete)}
-                    deleteIconColor={deleteIconActualColor}
-                    // --- Pass props for edit functionality ---
-                    editIconColor={editIconActualColor}
-                    onTriggerEdit={(commentToEdit) => onTriggerEditComment(post.id, commentToEdit)}
-                    isEditingThisComment={isEditingThisComment}
-                    editedContent={isEditingThisComment ? (editingCommentDetailsForPost?.currentText || '') : ''}
-                    onEditContentChange={onEditCommentContentChange}
-                    onSaveEditedComment={() => onSaveEditedCommentForPost(post.id, comment.commentId)}
-                    onCancelEdit={onCancelCommentEdit}
-                    isSavingEdit={isEditingThisComment && isSubmittingCommentEditForPost}
-                  />
-                );
-              })}
-            </View>
-          )}
-
-          {canPostComment && (
-            <View style={[styles.addCommentContainer, { borderTopColor: commentItemBorderColor }]}>
-              <TextInput
-                style={[
-                  styles.commentInput,
-                  {
-                    borderColor: commentInputBorderColor,
-                    color: commentInputTextColor,
-                    backgroundColor: commentInputBackgroundColor,
-                  }
-                ]}
-                placeholder="Add a comment..."
-                placeholderTextColor={commentInputPlaceholderColor}
-                value={commentInputText}
-                onChangeText={onCommentInputChange}
-                multiline
-                editable={!isPostingComment}
-              />
-              <TouchableOpacity
-                style={[styles.postCommentButton, isPostingComment || !commentInputText.trim() ? styles.postCommentButtonDisabled : {}]}
-                onPress={onPostComment}
-                disabled={isPostingComment || !commentInputText.trim()}
-              >
-                {isPostingComment ? (
-                  <ActivityIndicator size="small" color={colorScheme === 'dark' ? '#FFFFFF' : '#007AFF'} />
-                ) : (
-                  <ThemedText style={styles.postCommentButtonText}>Post</ThemedText>
-                )}
-              </TouchableOpacity>
-            </View>
-          )}
-        </View>
-      )}
-    </View>
-  );
-}
-
-
->>>>>>> 733e6962
 export default function ExploreScreen() {
   const navigation = useNavigation();
 
