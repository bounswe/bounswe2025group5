--- conflicted
+++ resolved
@@ -585,14 +585,11 @@
               cardBackgroundColor={cardBackgroundColor} iconColor={iconColor} textColor={generalTextColor}
               commentInputBorderColor={commentInputBorderColor} commentInputTextColor={commentInputTextColor}
               commentInputPlaceholderColor={commentInputPlaceholderColor} commentInputBackgroundColor={commentInputBackgroundColor}
-<<<<<<< HEAD
+
               onLikePress={handleLikeToggle} userType={userType} loggedInUsername={username} 
               onSavePress={handleSaveToggle}
-              // Comment related
-=======
-              onLikePress={handleLikeToggle} userType={userType} loggedInUsername={username}
->>>>>>> 682b5b02
-              isExpanded={expandedPostId === post.id}
+
+        isExpanded={expandedPostId === post.id}
               commentsList={commentsByPostId[post.id] || []}
               isLoadingComments={loadingCommentsPostId === post.id}
               commentInputText={editingCommentDetails?.postId === post.id ? '' : (commentInputs[post.id] || '')} 
