//app/(tabs)/wastegoal.tsx
import React, { useState, useEffect, useContext } from 'react';
import {
  StyleSheet,
  TextInput,
  View,
  TouchableOpacity,
  Text,
  FlatList,
  Alert,
  ActivityIndicator,
  Modal,
<<<<<<< HEAD
  Platform
=======
  Platform,
  useColorScheme,
>>>>>>> 2542ffc0
} from 'react-native';
import AsyncStorage from '@react-native-async-storage/async-storage';
import { ThemedText } from '@/components/ThemedText';
import { ThemedView } from '@/components/ThemedView';
import { useNavigation, useFocusEffect } from '@react-navigation/native';
import { AuthContext } from '../_layout';
import { Picker } from '@react-native-picker/picker';

const HOST = Platform.select({ android: '10.0.2.2', ios: 'localhost' , web: 'localhost' });
const API_BASE = `http://${HOST}:8080/api`;

type WasteGoal = {
  goalId: number;
  wasteType: string;
  amount: number;
  duration: number;
  unit: string;
  progress?: number;
  createdAt: string;
  creatorUsername?: string;
  id?: number;
  username?: string;
  completed?: number;
};

type Navigation = {
  navigate: (screen: string, params?: any) => void;
};

export default function WasteGoalScreen() {
  const navigation = useNavigation<Navigation>();
  const { username, userType } = useContext(AuthContext);
  const colorScheme = useColorScheme();

  const isDarkMode = colorScheme === 'dark';
  // Define screenBackgroundColor to match explore.tsx
  const screenBackgroundColor = isDarkMode ? '#151718' : '#F0F2F5';
  const cardBackgroundColor = isDarkMode ? '#2C2C2E' : '#ffffff';
  const modalContentBgColor = isDarkMode ? '#1C1C1E' : '#ffffff';
  const inputBorderColor = isDarkMode ? '#555' : '#ccc';
  const inputTextColor = isDarkMode ? '#E0E0E0' : '#000000';
  const placeholderTextColor = isDarkMode ? '#888' : '#aaa';
  const pickerItemColor = isDarkMode ? '#E0E0E0' : '#000000';
  const pickerBackgroundColor = isDarkMode ? '#2C2C2E' : '#FFFFFF';
  const errorTextColor = isDarkMode ? '#FF9494' : '#D32F2F';
  const errorBackgroundColor = isDarkMode ? '#5D1F1A' : '#FFCDD2';
  const emptyTextColor = isDarkMode ? '#A0A0A0' : '#757575';

  const [goals, setGoals] = useState<WasteGoal[]>([]);
  const [loading, setLoading] = useState(false);
  const [error, setError] = useState('');

  const [modalVisible, setModalVisible] = useState(false);
  const [editingGoal, setEditingGoal] = useState<WasteGoal | null>(null);
  const [wasteType, setWasteType] = useState('Plastic');
  const [unit, setUnit] = useState('Kilograms');
  const [duration, setDuration] = useState('30');
  const [amount, setAmount] = useState('5.0');
  const [goalFormError, setGoalFormError] = useState('');

  const [addLogModalVisible, setAddLogModalVisible] = useState(false);
  const [currentGoalForLog, setCurrentGoalForLog] = useState<WasteGoal | null>(null);
  const [logEntryAmount, setLogEntryAmount] = useState('');
  const [logFormError, setLogFormError] = useState('');

  const [isDeleteModalVisible, setIsDeleteModalVisible] = useState(false);
  const [goalToDelete, setGoalToDelete] = useState<WasteGoal | null>(null);


  useFocusEffect(
    React.useCallback(() => {
      if (username) {
        getGoals();
      } else if (userType === 'guest') {
        setError('Please log in to view and manage waste goals');
        setGoals([]);
      }
    }, [username, userType])
  );

  const getGoals = async () => {
    if (!username || loading) return;
    setLoading(true);
    setError('');
    try {
      const token = await AsyncStorage.getItem('token');
      const url = `${API_BASE}/goals/info?username=${username}&size=50`;
      const response = await fetch(url, {
        headers: { Authorization: token ? `Bearer ${token}` : '' },
      });
      if (!response.ok) {
        const errorText = await response.text();
        throw new Error(`Failed to fetch waste goals: ${response.status} ${errorText}`);
      }
      const data = await response.json();
      const goalsData: WasteGoal[] = Array.isArray(data) ? data : data.goals || [];
      setGoals(goalsData);
    } catch (err) {
      console.error('Error fetching goals:', err);
      setError(err instanceof Error ? err.message : 'An error occurred while fetching goals');
    } finally {
      setLoading(false);
    }
  };

  const validateGoalInput = (): boolean => {
    setGoalFormError('');
    const parsedAmount = parseFloat(amount);
    if (isNaN(parsedAmount) || parsedAmount <= 0) {
      setGoalFormError('Amount must be a positive number.');
      return false;
    }
    const parsedDuration = parseInt(duration, 10);
    if (isNaN(parsedDuration) || parsedDuration < 1) {
      setGoalFormError('Duration must be at least 1 day.');
      return false;
    }
    return true;
  };

  const validateLogInput = (): boolean => {
    setLogFormError('');
    const parsedLogAmount = parseFloat(logEntryAmount);
    if (isNaN(parsedLogAmount) || parsedLogAmount <= 0) {
      setLogFormError('Log amount must be a positive number.');
      return false;
    }
    return true;
  };


  const handleAddWasteLog = async () => {
    if (!currentGoalForLog || !username) {
      Alert.alert('Error', 'Goal information is missing.');
      return;
    }
    if (!validateLogInput()) return;

    const goalIdToLog = currentGoalForLog.goalId;
    if (!goalIdToLog) {
      Alert.alert('Error', 'Selected goal has no valid ID for logging.');
      return;
    }
    setLoading(true);
    try {
      const token = await AsyncStorage.getItem('token');
      const requestBody = {
        username: username,
        goalId: goalIdToLog,
        amount: parseFloat(logEntryAmount),
        unit: currentGoalForLog.unit,
      };
      const apiEndpoint = `${API_BASE}/logs/create`;
      const response = await fetch(apiEndpoint, {
        method: 'POST',
        headers: { 'Content-Type': 'application/json', Authorization: token ? `Bearer ${token}` : '' },
        body: JSON.stringify(requestBody),
      });
      const responseText = await response.text();
      if (!response.ok) {
        let errorMessage = `Failed to add waste log: ${response.status}`;
        try { const errorJson = JSON.parse(responseText); errorMessage += ` - ${errorJson.message || JSON.stringify(errorJson)}`;}
        catch (e) { errorMessage += ` - ${responseText}`; }
        throw new Error(errorMessage);
      }
      Alert.alert('Success', 'Waste log added successfully!');
      setAddLogModalVisible(false);
      setCurrentGoalForLog(null);
      setLogEntryAmount('');
      setLogFormError('');
      getGoals();
    } catch (err) {
      console.error('Error adding waste log:', err);
      Alert.alert('Error', err instanceof Error ? err.message : 'Failed to add waste log');
    } finally {
      setLoading(false);
    }
  };

  const createGoal = async () => {
    if (!username) return;
    if (!validateGoalInput()) return;
    setLoading(true);
    try {
      const token = await AsyncStorage.getItem('token');
      const requestBody = {
        username,
        unit,
        wasteType,
        duration: parseInt(duration, 10),
        amount: parseFloat(amount)
      };
      const response = await fetch(`${API_BASE}/goals/create`, {
        method: 'POST',
        headers: { 'Content-Type': 'application/json', Authorization: token ? `Bearer ${token}` : '' },
        body: JSON.stringify(requestBody),
      });
      if (!response.ok) {
        const errorText = await response.text();
        throw new Error(`Failed to create waste goal: ${response.status} ${errorText}`);
      }
      Alert.alert('Success', 'Waste goal created successfully.');
      setModalVisible(false);
      resetForm();
      getGoals();
    } catch (err) {
      console.error('Error creating goal:', err);
      Alert.alert('Error', err instanceof Error ? err.message : 'Failed to create waste goal');
    } finally {
      setLoading(false);
    }
  };

  const editWasteGoal = async () => {
    if (!username || !editingGoal || !editingGoal.goalId) {
        Alert.alert('Error', 'Goal information is incomplete for editing.');
        return;
    }
    if (!validateGoalInput()) return;
    setLoading(true);
    try {
      const token = await AsyncStorage.getItem('token');
      const requestBody = {
        username,
        unit,
        wasteType,
        duration: parseInt(duration, 10),
        amount: parseFloat(amount)
      };
      const response = await fetch(`${API_BASE}/goals/edit/${editingGoal.goalId}`, {
        method: 'PUT',
        headers: { 'Content-Type': 'application/json', Authorization: token ? `Bearer ${token}` : '' },
        body: JSON.stringify(requestBody),
      });
      if (!response.ok) {
        const errorText = await response.text();
        throw new Error(`Failed to edit waste goal: ${response.status} ${errorText}`);
      }
      Alert.alert('Success', 'Waste goal updated successfully.');
      setModalVisible(false);
      resetForm();
      getGoals();
    } catch (err) {
      console.error('Error editing goal:', err);
      Alert.alert('Error', err instanceof Error ? err.message : 'Failed to edit waste goal');
    } finally {
      setLoading(false);
    }
  };

  const handleDeleteConfirm = async () => {
    if (!goalToDelete || !goalToDelete.goalId) {
      Alert.alert('Error', 'No goal selected for deletion or goal ID is missing.');
      setIsDeleteModalVisible(false);
      setGoalToDelete(null);
      return;
    }
    setLoading(true);
    setIsDeleteModalVisible(false);
    try {
      const token = await AsyncStorage.getItem('token');
      const response = await fetch(`${API_BASE}/goals/delete/${goalToDelete.goalId}`, {
        method: 'DELETE',
        headers: { Authorization: token ? `Bearer ${token}` : '' },
      });
      if (!response.ok) {
        const errorText = await response.text();
        throw new Error(`Failed to delete waste goal: ${response.status} ${errorText}`);
      }
      Alert.alert('Success', 'Waste goal deleted successfully.');
      getGoals();
    } catch (err)
{
      console.error('Error deleting goal:', err);
      Alert.alert('Error', err instanceof Error ? err.message : 'Failed to delete waste goal');
    } finally {
      setGoalToDelete(null);
      setLoading(false);
    }
  };


  const openEditModal = (goal: WasteGoal) => {
    setGoalFormError('');
    setEditingGoal(goal);
    setWasteType(goal.wasteType);
    setUnit(goal.unit);
    setDuration(goal.duration.toString());
    setAmount(goal.amount.toString());
    setModalVisible(true);
  };

  const resetForm = () => {
    setWasteType('Plastic');
    setUnit('Kilograms');
    setDuration('30');
    setAmount('5.0');
    setEditingGoal(null);
    setGoalFormError('');
  };

  const openAddLogModal = (goal: WasteGoal) => {
    setCurrentGoalForLog(goal);
    setLogEntryAmount('');
    setLogFormError('');
    setAddLogModalVisible(true);
  };

  const openDeleteConfirmationModal = (goal: WasteGoal) => {
    setGoalToDelete(goal);
    setIsDeleteModalVisible(true);
  };


  const renderGoalItem = ({ item }: { item: WasteGoal }) => {
    const progressFraction = item.progress !== undefined ? item.progress : 0;
    const progressPercentage = Math.max(0, Math.min(100, progressFraction * 100));
    const isGoalComplete = progressPercentage >= 100;

    return (
    <View style={[styles.goalItem, { backgroundColor: cardBackgroundColor }]}>
      <View style={styles.goalHeader}>
        <ThemedText style={styles.goalType}>{item.wasteType}</ThemedText>
        <View style={styles.goalActions}>
          {!isGoalComplete && (
            <TouchableOpacity
              style={styles.addLogButton}
              onPress={() => openAddLogModal(item)}
            >
              <Text style={styles.buttonText}>Add Log</Text>
            </TouchableOpacity>
          )}
          <TouchableOpacity
            style={styles.editButton}
            onPress={() => openEditModal(item)}
          >
            <Text style={styles.buttonText}>Edit</Text>
          </TouchableOpacity>
          <TouchableOpacity
            style={styles.deleteButton}
            onPress={() => openDeleteConfirmationModal(item)}
          >
            <Text style={styles.buttonText}>Delete</Text>
          </TouchableOpacity>
        </View>
      </View>
      <ThemedText style={styles.goalDetails}>
        Goal: {item.amount} {item.unit} in {item.duration} days
      </ThemedText>

      <View style={styles.progressBarContainer}>
        <View style={[styles.progressBarFill, { width: `${progressPercentage}%` }]} />
      </View>
      <ThemedText style={styles.goalProgressText}>
        Progress: {progressPercentage.toFixed(2)}%
        {isGoalComplete && <ThemedText style={styles.completedText}> (Completed!)</ThemedText>}
      </ThemedText>
    </View>
  )};

  return (
    <ThemedView style={[styles.container, { backgroundColor: screenBackgroundColor }]}>
      <View style={styles.headerContainer}>
        <ThemedText type="title">
          Waste Reduction Goals
        </ThemedText>
      </View>

      {!username && userType === 'guest' ? (
        <ThemedText style={[styles.errorText, { color: errorTextColor, backgroundColor: errorBackgroundColor }]}>
          Please log in to view and manage waste goals.
        </ThemedText>
      ) : (
        <>
          <TouchableOpacity
            style={styles.createButton}
            onPress={() => {
              resetForm();
              setModalVisible(true);
            }}
          >
            <Text style={styles.buttonText}>Create New Goal</Text>
          </TouchableOpacity>

          {error && !loading && <ThemedText style={[styles.errorText, { color: errorTextColor, backgroundColor: errorBackgroundColor }]}>{error}</ThemedText>}

          <FlatList
            data={goals}
            renderItem={renderGoalItem}
            keyExtractor={item => {
                if (!item || typeof item.goalId !== 'number') {
                    console.warn('Invalid item for keyExtractor:', item);
                    return `invalid-${Date.now()}-${Math.random()}`;
                }
                return item.goalId.toString();
            }}
            contentContainerStyle={styles.listContainer}
            ListEmptyComponent={
              !loading && !error ? (
                <ThemedText style={[styles.emptyText, {color: emptyTextColor}]}>
                  No waste goals found. Create your first goal!
                </ThemedText>
              ) : null
            }
            ListFooterComponent={
              loading ? (
                <ActivityIndicator size="large" color={isDarkMode ? "#66BB6A" : "#4CAF50"} style={styles.loadingSpinner} />
              ) : null
            }
          />

          {/* Goal Create/Edit Modal */}
          <Modal
            visible={modalVisible}
            transparent={true}
            animationType="slide"
            onRequestClose={() => {
              setModalVisible(false);
              resetForm();
            }}
          >
            <View style={styles.modalContainer}>
              <View style={[styles.modalContent, { backgroundColor: modalContentBgColor }]}>
                <ThemedText style={styles.modalTitle}>
                  {editingGoal ? 'Edit Waste Goal' : 'Create New Waste Goal'}
                </ThemedText>
                <ThemedText style={styles.inputLabel}>Waste Type</ThemedText>
                <View style={[styles.pickerContainer, { borderColor: inputBorderColor, backgroundColor: pickerBackgroundColor }]}>
                  <Picker selectedValue={wasteType} onValueChange={setWasteType} style={[styles.picker, {color: pickerItemColor}]} itemStyle={{ color: pickerItemColor, backgroundColor: pickerBackgroundColor }}>
                    <Picker.Item label="Plastic" value="Plastic" />
                    <Picker.Item label="Paper" value="Paper" />
                    <Picker.Item label="Glass" value="Glass" />
                    <Picker.Item label="Metal" value="Metal" />
                    <Picker.Item label="Organic" value="Organic" />
                    <Picker.Item label="Electronic" value="Electronic" />
                  </Picker>
                </View>
                <ThemedText style={styles.inputLabel}>Unit</ThemedText>
                <View style={[styles.pickerContainer, { borderColor: inputBorderColor, backgroundColor: pickerBackgroundColor }]}>
                  <Picker selectedValue={unit} onValueChange={setUnit} style={[styles.picker, {color: pickerItemColor}]} itemStyle={{ color: pickerItemColor, backgroundColor: pickerBackgroundColor }}>
                    <Picker.Item label="Kilograms" value="Kilograms" />
                    <Picker.Item label="Pounds" value="Pounds" />
                    <Picker.Item label="Items" value="Items" />
                  </Picker>
                </View>
                <ThemedText style={styles.inputLabel}>Amount</ThemedText>
                <TextInput
                  style={[styles.input, { borderColor: inputBorderColor, color: inputTextColor, backgroundColor: pickerBackgroundColor }]}
                  value={amount}
                  onChangeText={setAmount}
                  keyboardType="numeric"
                  placeholder="e.g., 5.0"
                  placeholderTextColor={placeholderTextColor}
                />
                <ThemedText style={styles.inputLabel}>Duration (days)</ThemedText>
                <TextInput
                  style={[styles.input, { borderColor: inputBorderColor, color: inputTextColor, backgroundColor: pickerBackgroundColor }]}
                  value={duration}
                  onChangeText={setDuration}
                  keyboardType="numeric"
                  placeholder="e.g., 30"
                  placeholderTextColor={placeholderTextColor}
                />

                {goalFormError ? (
                  <ThemedText style={[styles.modalFormErrorText, { color: errorTextColor }]}>{goalFormError}</ThemedText>
                ) : null}

                <View style={styles.modalButtons}>
                  <TouchableOpacity
                    style={styles.cancelButton}
                    onPress={() => {
                      setModalVisible(false);
                      resetForm();
                    }}
                  >
                    <Text style={styles.buttonText}>Cancel</Text>
                  </TouchableOpacity>
                  <TouchableOpacity
                    style={styles.saveButton}
                    onPress={editingGoal ? editWasteGoal : createGoal}
                    disabled={loading}
                  >
                    <Text style={styles.buttonText}>{loading ? 'Saving...' : (editingGoal ? 'Update' : 'Save')}</Text>
                  </TouchableOpacity>
                </View>
              </View>
            </View>
          </Modal>

          {/* Add Waste Log Modal */}
          <Modal
            visible={addLogModalVisible}
            transparent={true}
            animationType="slide"
            onRequestClose={() => {
              setAddLogModalVisible(false);
              setCurrentGoalForLog(null);
              setLogEntryAmount('');
              setLogFormError('');
            }}
          >
            <View style={styles.modalContainer}>
              <View style={[styles.modalContent, { backgroundColor: modalContentBgColor }]}>
                <ThemedText style={styles.modalTitle}>Add Waste Log</ThemedText>
                {currentGoalForLog && (
                  <ThemedText style={styles.modalSubtitle}>
                    For Goal: {currentGoalForLog.wasteType} ({currentGoalForLog.amount} {currentGoalForLog.unit})
                  </ThemedText>
                )}
                <ThemedText style={styles.inputLabel}>Amount ({currentGoalForLog?.unit || ''})</ThemedText>
                <TextInput
                  style={[styles.input, { borderColor: inputBorderColor, color: inputTextColor, backgroundColor: pickerBackgroundColor }]}
                  value={logEntryAmount}
                  onChangeText={setLogEntryAmount}
                  keyboardType="numeric"
                  placeholder={`e.g., 0.5 ${currentGoalForLog?.unit || 'units'}`}
                  placeholderTextColor={placeholderTextColor}
                />

                {logFormError ? (
                  <ThemedText style={[styles.modalFormErrorText, { color: errorTextColor }]}>{logFormError}</ThemedText>
                ) : null}

                <View style={styles.modalButtons}>
                  <TouchableOpacity
                    style={styles.cancelButton}
                    onPress={() => {
                      setAddLogModalVisible(false);
                      setCurrentGoalForLog(null);
                      setLogEntryAmount('');
                      setLogFormError('');
                    }}
                  >
                    <Text style={styles.buttonText}>Cancel</Text>
                  </TouchableOpacity>
                  <TouchableOpacity
                    style={styles.saveButton}
                    onPress={handleAddWasteLog}
                    disabled={loading}
                  >
                    <Text style={styles.buttonText}>{loading ? 'Saving...' : 'Confirm Log'}</Text>
                  </TouchableOpacity>
                </View>
              </View>
            </View>
          </Modal>

          {/* Delete Confirmation Modal */}
          <Modal
            visible={isDeleteModalVisible}
            transparent={true}
            animationType="slide"
            onRequestClose={() => {
              setIsDeleteModalVisible(false);
              setGoalToDelete(null);
            }}
          >
            <View style={styles.modalContainer}>
              <View style={[styles.modalContent, { backgroundColor: modalContentBgColor }]}>
                <ThemedText style={styles.modalTitle}>Confirm Deletion</ThemedText>
                {goalToDelete && (
                  <ThemedText style={styles.deleteConfirmText}>
                    Are you sure you want to delete the goal: {'\n'}
                    <ThemedText type="defaultSemiBold">{goalToDelete.wasteType}</ThemedText> for <ThemedText type="defaultSemiBold">{goalToDelete.amount} {goalToDelete.unit}</ThemedText>?
                  </ThemedText>
                )}
                <View style={styles.modalButtons}>
                  <TouchableOpacity
                    style={styles.cancelButton}
                    onPress={() => {
                      setIsDeleteModalVisible(false);
                      setGoalToDelete(null);
                    }}
                  >
                    <Text style={styles.buttonText}>Cancel</Text>
                  </TouchableOpacity>
                  <TouchableOpacity
                    style={[styles.saveButton, styles.confirmDeleteButton]}
                    onPress={handleDeleteConfirm}
                    disabled={loading}
                  >
                    <Text style={styles.buttonText}>
                      {loading ? 'Deleting...' : 'Delete'}
                    </Text>
                  </TouchableOpacity>
                </View>
              </View>
            </View>
          </Modal>
        </>
      )}
    </ThemedView>
  );
}

const styles = StyleSheet.create({
  container: {
    flex: 1,
  },
  headerContainer: {
    paddingHorizontal: 16,
    marginTop: 48,
    marginBottom: 18,
  },
  listContainer: {
    paddingHorizontal: 16,
    paddingBottom: 20,
  },
  goalItem: {
    borderRadius: 10,
    padding: 16,
    marginBottom: 12,
    shadowColor: '#000',
    shadowOffset: { width: 0, height: 2 },
    shadowOpacity: 0.1,
    shadowRadius: 5,
    elevation: 3,
  },
  goalHeader: {
    flexDirection: 'row',
    justifyContent: 'space-between',
    alignItems: 'center',
    marginBottom: 10,
  },
  goalType: {
    fontSize: 18,
    fontWeight: '600',
    color: '#2E7D32',
    flexShrink: 1,
    marginRight: 8,
  },
  goalDetails: {
    fontSize: 15,
    marginBottom: 8,
  },
  goalActions: {
    flexDirection: 'row',
    alignItems: 'center',
    gap: 8,
  },
  createButton: {
    backgroundColor: '#4CAF50',
    paddingVertical: 14,
    paddingHorizontal: 12,
    borderRadius: 8,
    marginHorizontal: 80,
    marginBottom: 24,
    alignItems: 'center',
    shadowColor: '#000',
    shadowOffset: { width: 0, height: 1 },
    shadowOpacity: 0.2,
    shadowRadius: 2,
    elevation: 2,
  },
  editButton: {
    backgroundColor: '#1976D2',
    paddingHorizontal: 10,
    paddingVertical: 8,
    borderRadius: 6,
  },
  deleteButton: {
    backgroundColor: '#D32F2F',
    paddingHorizontal: 10,
    paddingVertical: 8,
    borderRadius: 6,
  },
  addLogButton: {
    backgroundColor: '#388E3C',
    paddingHorizontal: 10,
    paddingVertical: 8,
    borderRadius: 6,
  },
  buttonText: {
    color: '#ffffff',
    fontWeight: 'bold',
    fontSize: 13,
  },
  errorText: {
    textAlign: 'center',
    marginTop: 20,
    marginHorizontal: 16,
    padding: 10,
    borderRadius: 6,
  },
  modalFormErrorText: {
    textAlign: 'center',
    marginBottom: 10,
    fontSize: 14,
  },
  emptyText: {
    textAlign: 'center',
    marginTop: 40,
    fontSize: 16,
  },
  loadingSpinner: {
    marginVertical: 30,
  },
  modalContainer: {
    flex: 1,
    justifyContent: 'center',
    alignItems: 'center',
    backgroundColor: 'rgba(0, 0, 0, 0.6)',
  },
  modalContent: {
    borderRadius: 12,
    padding: 25,
    width: '90%',
    maxWidth: 400,
    shadowColor: '#000',
    shadowOffset: { width: 0, height: 2 },
    shadowOpacity: 0.25,
    shadowRadius: 8,
    elevation: 10,
  },
  modalTitle: {
    fontSize: 22,
    fontWeight: 'bold',
    marginBottom: 20,
    textAlign: 'center',
  },
  inputLabel: {
    fontSize: 16,
    marginBottom: 6,
    fontWeight: '500',
  },
  input: {
    borderWidth: 1,
    borderRadius: 6,
    padding: 12,
    marginBottom: 18,
    fontSize: 16,
  },
  pickerContainer: {
    borderWidth: 1,
    borderRadius: 6,
    marginBottom: 18,
    justifyContent: 'center',
  },
  picker: {
    height: 50,
  },
  modalButtons: {
    flexDirection: 'row',
    justifyContent: 'space-between',
    marginTop: 10,
  },
  cancelButton: {
    backgroundColor: '#757575',
    paddingVertical: 12,
    paddingHorizontal: 10,
    borderRadius: 8,
    width: '48%',
    alignItems: 'center',
  },
  saveButton: {
    backgroundColor: '#4CAF50',
    paddingVertical: 12,
    paddingHorizontal: 10,
    borderRadius: 8,
    width: '48%',
    alignItems: 'center',
  },
  confirmDeleteButton: {
    backgroundColor: '#D32F2F',
  },
  deleteConfirmText: {
    fontSize: 16,
    textAlign: 'center',
    marginBottom: 20,
    lineHeight: 24,
  },
  progressBarContainer: {
    height: 12,
    backgroundColor: '#e0e0e0',
    borderRadius: 6,
    marginTop: 10,
    overflow: 'hidden',
  },
  progressBarFill: {
    height: '100%',
    backgroundColor: '#66BB6A',
    borderRadius: 6,
  },
  goalProgressText: {
    fontSize: 14,
    color: '#4CAF50',
    fontWeight: '500',
    marginTop: 6,
    textAlign: 'right',
  },
  completedText: {
    color: '#388E3C',
    fontWeight: 'bold',
  },
  modalSubtitle: {
    fontSize: 16,
    textAlign: 'center',
    marginBottom: 18,
    fontStyle: 'italic',
  },
});<|MERGE_RESOLUTION|>--- conflicted
+++ resolved
@@ -10,12 +10,8 @@
   Alert,
   ActivityIndicator,
   Modal,
-<<<<<<< HEAD
-  Platform
-=======
   Platform,
   useColorScheme,
->>>>>>> 2542ffc0
 } from 'react-native';
 import AsyncStorage from '@react-native-async-storage/async-storage';
 import { ThemedText } from '@/components/ThemedText';
