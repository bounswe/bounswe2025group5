import React, { useState, useEffect, useContext } from 'react';
import {
  View,
  FlatList,
  TouchableOpacity,
  Switch,
  ActivityIndicator,
  Modal,
  StyleSheet,
  Platform,
  useColorScheme,
  Text,
} from 'react-native';
import { ThemedText } from '@/components/ThemedText';
import { AuthContext } from '../_layout';
<<<<<<< HEAD
import { API_BASE_URL } from '../apiConfig';
import { useTranslation } from 'react-i18next';

const API_BASE = API_BASE_URL;
=======
import { apiRequest } from '../services/apiClient';
>>>>>>> 6d5bd10e
const ADMIN_TYPE_PLACEHOLDER = 'admin';

type Challenge = {
  challengeId: number;
  name: string;
  description: string;
  amount: number;
  startDate: string;
  endDate: string;
  status: string;
  wasteType: string;
  attendee: boolean;
};

type LeaderboardEntry = {
  userId: number;
  username: string;
  remainingAmount: number;
};

type ErrorState = {
  key: string | null;
  message: string | null;
};

export default function ChallengesScreen() {
  const { t, i18n } = useTranslation();
  const { userType, username } = useContext(AuthContext);
  const isAdmin = String(userType) === ADMIN_TYPE_PLACEHOLDER;
  const colorScheme = useColorScheme();


  const isTurkish = (i18n.resolvedLanguage || i18n.language || '').toLowerCase().startsWith('tr');
  const toggleLanguage = (value: boolean) => {
    i18n.changeLanguage(value ? 'tr-TR' : 'en-US');
  };

  const isDarkMode = colorScheme === 'dark';
  const screenBackgroundColor = isDarkMode ? '#151718' : '#F0F2F5';
  const cardBackgroundColor = isDarkMode ? '#1C1C1E' : '#FFFFFF';
  const subtleTextColor = isDarkMode ? '#A0A0A0' : '#666666';
  const borderColor = isDarkMode ? '#3A3A3C' : '#EEEEEE';
  const modalBackgroundColor = isDarkMode ? '#1C1C1E' : '#FFFFFF';
  const errorColor = isDarkMode ? '#FF9494' : '#D32F2F';
  const activityIndicatorColor = isDarkMode ? '#FFFFFF' : '#000000';
  const switchThumbColor = Platform.OS === 'android' ? (isDarkMode ? "#81b0ff" : "#2196F3") : undefined;
  const switchTrackColor = { false: (isDarkMode ? "#3e3e3e" : "#e0e0e0"), true: (isDarkMode ? "#5c85d6" : "#81b0ff") };

  const [challenges, setChallenges] = useState<Challenge[]>([]);
  const [loading, setLoading] = useState(false);

  const [error, setError] = useState<ErrorState>({ key: null, message: null });
  const [showAttendedOnly, setShowAttendedOnly] = useState(false);
  const [showActiveOnly, setShowActiveOnly] = useState(false);
  const [expanded, setExpanded] = useState<number[]>([]);

  const [leaderboard, setLeaderboard] = useState<LeaderboardEntry[]>([]);
  const [lbLoading, setLbLoading] = useState(false);

  const [lbError, setLbError] = useState<ErrorState>({ key: null, message: null });
  const [leaderboardVisible, setLeaderboardVisible] = useState(false);

  const fetchData = async () => {
    setLoading(true);
    setError({ key: null, message: null });
    try {
<<<<<<< HEAD
      const res = await fetch(`${API_BASE}/api/challenges?username=${username}`);
      if (!res.ok) {
        const errorText = await res.text();
        throw new Error(errorText || `Server error: ${res.status}`);
      }
=======
      if (!username) {
        setChallenges([]);
        setLoading(false);
        return;
      }
      const res = await apiRequest(`/api/challenges/${encodeURIComponent(username)}`);
      if (!res.ok) throw new Error(`Status ${res.status}`);
>>>>>>> 6d5bd10e
      const data: Challenge[] = await res.json();
      setChallenges(data);
    } catch (err) {
      console.error(err);
      setError({ key: 'errorFailedToLoadChallenges', message: err instanceof Error ? err.message : 'An unknown error occurred' });
    } finally {
      setLoading(false);
    }
  };

  useEffect(() => { fetchData(); }, []);

  const handleAttendLeave = async (challengeId: number, attend: boolean) => {
    // Optimistic UI update
    setChallenges(prev =>
      prev.map(ch =>
        ch.challengeId === challengeId ? { ...ch, attendee: attend } : ch
      )
    );
    try {
      if (!username) {
        throw new Error('Username is required to manage challenge attendance');
      }
      if (attend) {
        const res = await apiRequest(`/api/challenges/${challengeId}/attendees`, {
          method: 'POST',
          headers: { 'Content-Type': 'application/json' },
          body: JSON.stringify({ username }),
        });
        if (!res.ok) throw new Error(`Status ${res.status}`);
      } else {
        const res = await apiRequest(
          `/api/challenges/${challengeId}/attendees/${encodeURIComponent(username)}`,
          {
            method: 'DELETE',
          }
<<<<<<< HEAD
        : { method: 'DELETE' };
      const res = await fetch(url, options);
      if (!res.ok) {
        const errorText = await res.text();
        throw new Error(errorText || `Server error: ${res.status}`);
=======
        );
        if (!res.ok) throw new Error(`Status ${res.status}`);
>>>>>>> 6d5bd10e
      }
    } catch (err) {
      console.error(err);
      setError({ key: 'errorActionFailed', message: err instanceof Error ? err.message : 'An unknown error occurred' });
      // Revert optimistic update on failure
      setChallenges(prev =>
        prev.map(ch =>
          ch.challengeId === challengeId ? { ...ch, attendee: !attend } : ch
        )
      );
    }
  };

  const handleViewLeaderboard = async (challengeId: number) => {
    setLbLoading(true);
    setLbError({ key: null, message: null });
    try {
<<<<<<< HEAD
      const res = await fetch(`${API_BASE}/api/challenges/leaderboard?id=${challengeId}`);
      if (!res.ok) {
        const errorText = await res.text();
        throw new Error(errorText || `Server error: ${res.status}`);
      }
=======
      const res = await apiRequest(`/api/challenges/${challengeId}/leaderboard`);
      if (!res.ok) throw new Error(`Status ${res.status}`);
>>>>>>> 6d5bd10e
      const data: LeaderboardEntry[] = await res.json();
      data.sort((a, b) => b.remainingAmount - a.remainingAmount);
      setLeaderboard(data);
      setLeaderboardVisible(true);
    } catch (err) {
      console.error(err);
      setLbError({ key: 'errorFailedToLoadLeaderboard', message: err instanceof Error ? err.message : 'An unknown error occurred' });
    } finally {
      setLbLoading(false);
    }
  };

  const toggleExpand = (id: number) => {
    setExpanded(prev =>
      prev.includes(id) ? prev.filter(x => x !== id) : [...prev, id]
    );
  };

  const filtered = challenges.filter(ch => {
    if (showActiveOnly && ch.status !== 'Active') return false;
    if (showAttendedOnly && !ch.attendee) return false;
    return true;
  });

  if (loading && challenges.length === 0) {
    return (
        <View style={[styles.center, { backgroundColor: screenBackgroundColor }]}>
            <ActivityIndicator testID="full-screen-loading" size="large" color={activityIndicatorColor} />
        </View>
    );
  }

  return (
    <View style={[styles.container, { backgroundColor: screenBackgroundColor }]}>
      <View style={styles.headerContainer}>
        <View style={styles.titleContainer}>
          <ThemedText type="title">{t('challengesTitle')}</ThemedText>
        </View>
        <View style={styles.languageToggleContainer}>
          <Text style={styles.languageLabel}>EN</Text>
          <Switch
              trackColor={{ false: '#767577', true: '#81b0ff' }}
              thumbColor={isDarkMode ? (isTurkish ? '#f5dd4b' : '#f4f4f4') : (isTurkish ? '#f5dd4b' : '#f4f4f4')}
              ios_backgroundColor="#3e3e3e"
              onValueChange={toggleLanguage}
              value={isTurkish}
          />
          <Text style={styles.languageLabel}>TR</Text>
        </View>
      </View>

      {loading && <ActivityIndicator style={styles.inlineSpinner} size="small" color={activityIndicatorColor} />}
      {/* Render error using the key */}
      {(error.key || error.message) && !loading && (
        <ThemedText type="default" style={[styles.error, { color: errorColor }]}>
          {error.key ? t(error.key) : error.message}
        </ThemedText>
      )}

      <View style={styles.filterRow}>
        <View style={styles.switchRow}>
          <Switch
            testID="attended-only-switch"
            value={showAttendedOnly}
            onValueChange={setShowAttendedOnly}
            thumbColor={switchThumbColor}
            trackColor={switchTrackColor}
          />
          <ThemedText type="default" style={styles.switchLabel}>{t('attendedOnly')}</ThemedText>
        </View>
        <View style={styles.switchRow}>
          <Switch
            testID="active-only-switch"
            value={showActiveOnly}
            onValueChange={setShowActiveOnly}
            thumbColor={switchThumbColor}
            trackColor={switchTrackColor}
          />
          <ThemedText type="default" style={styles.switchLabel}>{t('activeOnly')}</ThemedText>
        </View>
      </View>

      <FlatList
        testID="challenges-list"
        data={filtered}
        keyExtractor={item => String(item.challengeId)}
        contentContainerStyle={styles.listContentContainer}
        renderItem={({ item }) => (
          <View style={[styles.card, { backgroundColor: cardBackgroundColor }]}>
            <TouchableOpacity onPress={() => toggleExpand(item.challengeId)}>
              <View style={styles.cardHeader}>
                <ThemedText type="subtitle" style={styles.cardTitle}>{item.name}</ThemedText>
                <ThemedText type="default" style={[styles.cardDate, {color: subtleTextColor}]}>
                  {item.startDate} – {item.endDate}
                </ThemedText>
              </View>
            </TouchableOpacity>

            {expanded.includes(item.challengeId) && (
              <View style={[styles.cardBody, {borderTopColor: borderColor}]}>
                <ThemedText type="default" style={styles.cardDescription}>{item.description}</ThemedText>
                <ThemedText type="default" style={styles.cardInfo}>
                  {t('challengeAmountAndType', { amount: item.amount, wasteType: item.wasteType })}
                </ThemedText>

                {!isAdmin && item.status === 'Active' && (
                  <TouchableOpacity
                    testID={`attend-leave-button-${item.challengeId}`}
                    style={item.attendee ? styles.warningButton : styles.secondaryButton}
                    onPress={() => handleAttendLeave(item.challengeId, !item.attendee)}
                  >
                    <ThemedText type="defaultSemiBold" style={styles.buttonText}>
                      {item.attendee ? t('leaveChallenge') : t('attendChallenge')}
                    </ThemedText>
                  </TouchableOpacity>
                )}

                {isAdmin && (
                  <TouchableOpacity style={styles.dangerButton} onPress={() => {/* TODO: end challenge */}}>
                    <ThemedText type="defaultSemiBold" style={styles.buttonText}>{t('endChallenge')}</ThemedText>
                  </TouchableOpacity>
                )}

                <TouchableOpacity style={styles.secondaryButton} testID={`view-leaderboard-button-${item.challengeId}`} onPress={() => handleViewLeaderboard(item.challengeId)}>
                  <ThemedText type="defaultSemiBold" style={styles.buttonText}>{t('viewLeaderboard')}</ThemedText>
                </TouchableOpacity>
              </View>
            )}
          </View>
        )}
        ListEmptyComponent={
          !loading && !error.key ? (
            <View style={styles.emptyListContainer}>
              <ThemedText>{t('noChallengesMatchFilters')}</ThemedText>
            </View>
          ) : null
        }
      />

      <Modal visible={leaderboardVisible} testID="leaderboard-modal" animationType="slide" transparent>
        <View style={styles.lbOverlay}>
          <View style={[styles.lbContainer, {backgroundColor: modalBackgroundColor}]}>
            <ThemedText type="title" style={styles.lbTitle}>{t('leaderboardTitle')}</ThemedText>
            {lbLoading ? (
              <View style={styles.center}>
                 <ActivityIndicator testID="inline-loading" size="large" color={activityIndicatorColor}/>
              </View>
            ) : lbError.key ? (
              <ThemedText type="default" style={[styles.error, {color: errorColor}]}>
                {t(lbError.key)}
              </ThemedText>
            ) : (
              <>
                <View style={[styles.lbHeaderRow, {borderBottomColor: borderColor}]}>
                  <ThemedText type="defaultSemiBold" style={styles.lbHeaderCell}>{t('username')}</ThemedText>
                  <ThemedText type="defaultSemiBold" style={styles.lbHeaderCell}>{t('remaining')}</ThemedText>
                </View>
                <FlatList
                  data={leaderboard}
                  keyExtractor={item => String(item.userId)}
                  renderItem={({ item, index }) => (
                    <View style={[styles.lbRow, {borderBottomColor: borderColor}]}>
                      <ThemedText type="defaultSemiBold">{index + 1}. {item.username}</ThemedText>
                      <ThemedText type="default">{item.remainingAmount}</ThemedText>
                    </View>
                  )}
                   ListEmptyComponent={
                     <View style={styles.emptyListContainer}><ThemedText>{t('leaderboardEmpty')}</ThemedText></View>
                  }
                />
              </>
            )}
            <TouchableOpacity style={styles.lbCloseButton} testID="leaderboard-close-button" onPress={() => setLeaderboardVisible(false)}>
              <ThemedText type="defaultSemiBold">{t('close')}</ThemedText>
            </TouchableOpacity>
          </View>
        </View>
      </Modal>
    </View>
  );
}

const styles = StyleSheet.create({
  container: { flex: 1 },
  headerContainer: {
    paddingHorizontal: 16,
    marginTop: 48,
    marginBottom: 18,
    flexDirection: 'row',
    alignItems: 'center',
    justifyContent: 'space-between',
  },
  titleContainer: {
    flex: 1,
  },
  languageToggleContainer: {
    flexDirection: 'row',
    alignItems: 'center',
    backgroundColor: 'rgba(128,128,128,0.2)',
    borderRadius: 20,
    paddingHorizontal: 4,
    paddingVertical: 2,
  },
  languageLabel: {
    color: '#888',
    fontWeight: 'bold',
    marginHorizontal: 6,
    fontSize: 12,
  },
  listContentContainer: { paddingHorizontal: 16, paddingBottom: 16 },
  center: { flex: 1, justifyContent: 'center', alignItems: 'center' },
  inlineSpinner: { alignSelf: 'center', marginVertical: 8 },
  error: { textAlign: 'center', marginBottom: 12, marginHorizontal: 16 },
  filterRow: { flexDirection: 'row', justifyContent: 'space-between', marginBottom: 12, paddingHorizontal: 16 },
  switchRow: { flexDirection: 'row', alignItems: 'center' },
  switchLabel: { marginLeft: 8, fontSize: 14 },
  card: { borderRadius: 8, padding: 16, marginVertical: 6, elevation: 2, shadowColor: '#000', shadowOffset: { width: 0, height: 1 }, shadowOpacity: 0.2, shadowRadius: 2 },
  cardHeader: { marginBottom: 8 },
  cardTitle: { fontSize: 18, fontWeight: '600' },
  cardDate: { fontSize: 12 },
  cardBody: { borderTopWidth: 1, paddingTop: 12 },
  cardDescription: { fontSize: 14, marginBottom: 8 },
  cardInfo: { fontSize: 14, marginBottom: 12 },
  dangerButton: { backgroundColor: '#E53935', padding: 10, borderRadius: 6, alignItems: 'center', marginBottom: 8 },
  secondaryButton: { backgroundColor: '#2196F3', padding: 10, borderRadius: 6, alignItems: 'center', marginBottom: 8 },
  warningButton: { backgroundColor: '#FF9800', padding: 10, borderRadius: 6, alignItems: 'center', marginBottom: 8 },
  buttonText: { fontSize: 14, color: '#FFF', fontWeight: '500' },
  lbOverlay: { flex: 1, justifyContent: 'flex-end', backgroundColor: 'rgba(0,0,0,0.5)' },
  lbContainer: { padding: 16, borderTopLeftRadius: 12, borderTopRightRadius: 12, maxHeight: '60%' },
  lbTitle: { fontSize: 20, fontWeight: '600', marginBottom: 12, textAlign: 'center' },
  lbHeaderRow: { flexDirection: 'row', justifyContent: 'space-between', paddingVertical: 8, borderBottomWidth: 1, marginBottom: 4 },
  lbHeaderCell: { fontSize: 14, flex: 1, textAlign: 'center', fontWeight: '600' },
  lbRow: { flexDirection: 'row', justifyContent: 'space-between', paddingVertical: 10, borderBottomWidth: 1 },
  lbCloseButton: { marginTop: 16, paddingVertical: 10, alignItems: 'center' },
  emptyListContainer: { alignItems: 'center', marginTop: 20, padding: 16 },
});<|MERGE_RESOLUTION|>--- conflicted
+++ resolved
@@ -13,14 +13,12 @@
 } from 'react-native';
 import { ThemedText } from '@/components/ThemedText';
 import { AuthContext } from '../_layout';
-<<<<<<< HEAD
-import { API_BASE_URL } from '../apiConfig';
+
+const API_BASE = API_BASE_URL;
+
 import { useTranslation } from 'react-i18next';
-
-const API_BASE = API_BASE_URL;
-=======
 import { apiRequest } from '../services/apiClient';
->>>>>>> 6d5bd10e
+
 const ADMIN_TYPE_PLACEHOLDER = 'admin';
 
 type Challenge = {
@@ -87,21 +85,17 @@
     setLoading(true);
     setError({ key: null, message: null });
     try {
-<<<<<<< HEAD
-      const res = await fetch(`${API_BASE}/api/challenges?username=${username}`);
-      if (!res.ok) {
-        const errorText = await res.text();
-        throw new Error(errorText || `Server error: ${res.status}`);
-      }
-=======
+
       if (!username) {
         setChallenges([]);
         setLoading(false);
         return;
       }
       const res = await apiRequest(`/api/challenges/${encodeURIComponent(username)}`);
-      if (!res.ok) throw new Error(`Status ${res.status}`);
->>>>>>> 6d5bd10e
+      if (!res.ok) {
+        const errorText = await res.text();
+        throw new Error(errorText || `Server error: ${res.status}`);
+      }
       const data: Challenge[] = await res.json();
       setChallenges(data);
     } catch (err) {
@@ -138,16 +132,11 @@
           {
             method: 'DELETE',
           }
-<<<<<<< HEAD
         : { method: 'DELETE' };
       const res = await fetch(url, options);
       if (!res.ok) {
         const errorText = await res.text();
         throw new Error(errorText || `Server error: ${res.status}`);
-=======
-        );
-        if (!res.ok) throw new Error(`Status ${res.status}`);
->>>>>>> 6d5bd10e
       }
     } catch (err) {
       console.error(err);
@@ -165,16 +154,12 @@
     setLbLoading(true);
     setLbError({ key: null, message: null });
     try {
-<<<<<<< HEAD
       const res = await fetch(`${API_BASE}/api/challenges/leaderboard?id=${challengeId}`);
+      const res = await apiRequest(`/api/challenges/${challengeId}/leaderboard`);
       if (!res.ok) {
         const errorText = await res.text();
         throw new Error(errorText || `Server error: ${res.status}`);
       }
-=======
-      const res = await apiRequest(`/api/challenges/${challengeId}/leaderboard`);
-      if (!res.ok) throw new Error(`Status ${res.status}`);
->>>>>>> 6d5bd10e
       const data: LeaderboardEntry[] = await res.json();
       data.sort((a, b) => b.remainingAmount - a.remainingAmount);
       setLeaderboard(data);
