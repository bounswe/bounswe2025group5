--- conflicted
+++ resolved
@@ -7,22 +7,14 @@
   ActivityIndicator,
   Modal,
   StyleSheet,
-<<<<<<< HEAD
-  Platform
-=======
   Platform,
   useColorScheme, // Import useColorScheme
->>>>>>> 2542ffc0
 } from 'react-native';
 import { ThemedText } from '@/components/ThemedText';
 import { AuthContext } from '../_layout';
 
 const HOST = Platform.select({ android: '10.0.2.2', ios: 'localhost' , web: 'localhost' });
 const API_BASE = `http://${HOST}:8080`;
-<<<<<<< HEAD
-
-=======
->>>>>>> 2542ffc0
 const ADMIN_TYPE_PLACEHOLDER = 'admin';
 
 type Challenge = {
