--- conflicted
+++ resolved
@@ -7,11 +7,9 @@
   View,
   TouchableOpacity,
   Text,
-<<<<<<< HEAD
 } from "react-native";
 import AsyncStorage from "@react-native-async-storage/async-storage";
 import { Ionicons } from "@expo/vector-icons";
-import { HelloWave } from "@/components/HelloWave";
 import ParallaxScrollView from "@/components/ParallaxScrollView";
 import { ThemedText } from "@/components/ThemedText";
 import {
@@ -21,32 +19,15 @@
 } from "@react-navigation/native";
 import { AuthContext } from "../_layout";
 import { API_BASE_URL } from "../apiConfig";
-import { ScrollView } from "react-native";
-import CheckBox from "../components/CheckBox";
-
-const API_BASE = `${API_BASE_URL}/api`;
-
-const KG_SAVED = 57492;
-=======
-} from 'react-native';
-import AsyncStorage from '@react-native-async-storage/async-storage';
-import { Ionicons } from '@expo/vector-icons';
-import { HelloWave } from '@/components/HelloWave';
-import ParallaxScrollView from '@/components/ParallaxScrollView';
-import { ThemedText } from '@/components/ThemedText';
-import { useNavigation, useFocusEffect, useRoute } from '@react-navigation/native';
-import { AuthContext } from '../_layout';
-import { API_BASE_URL } from '../apiConfig';
 import {
   apiRequest,
   login as loginRequest,
   register as registerRequest,
-} from '../services/apiClient';
-import { ScrollView } from 'react-native';
-import CheckBox from '../components/CheckBox';
-
-const KG_SAVED     = 57492;
->>>>>>> 6d5bd10e
+} from "../services/apiClient";
+import { ScrollView } from "react-native";
+import CheckBox from "../components/CheckBox";
+
+const KG_SAVED = 57492;
 
 type Navigation = {
   navigate: (screen: string, params?: any) => void;
@@ -85,36 +66,18 @@
   useEffect(() => {
     const fetchUserCount = async () => {
       try {
-<<<<<<< HEAD
-        const token = await AsyncStorage.getItem("token");
-        const res = await fetch(`${API_BASE_URL}/api/users/count`, {
+        const res = await apiRequest("/api/users/count", {
           method: "GET",
-          headers: {
-            "Content-Type": "application/json",
-            ...(token ? { Authorization: `Bearer ${token}` } : {}),
-          },
-        });
-
-        const body = await res.json().catch(() => ({}));
-        console.log("users/count response ➜", body);
-=======
-        const res = await apiRequest('/api/users/count', {
-          method: 'GET',
           auth: false,
         });
 
         const body = await res.json().catch(() => ({}));
->>>>>>> 6d5bd10e
 
         if (!res.ok) {
           return console.warn(body.message || "Could not fetch user count");
         }
 
         const userCount = body.userCount ?? 0;
-<<<<<<< HEAD
-        console.log("setting usersCount ➜", userCount);
-=======
->>>>>>> 6d5bd10e
         setUsersCount(userCount);
       } catch (err) {
         console.warn("Network error while fetching user count", err);
@@ -126,17 +89,10 @@
   useEffect(() => {
     const fetchTrending = async () => {
       try {
-<<<<<<< HEAD
-        const res = await fetch(
-          `${API_BASE_URL}/api/posts/mostLikedPosts?size=4`
-        );
-        if (!res.ok) throw new Error("Failed to fetch trending posts");
-=======
-        const res = await apiRequest('/api/posts/mostLiked?size=4', {
+        const res = await apiRequest("/api/posts/mostLiked?size=4", {
           auth: false,
         });
-        if (!res.ok) throw new Error('Failed to fetch trending posts');
->>>>>>> 6d5bd10e
+        if (!res.ok) throw new Error("Failed to fetch trending posts");
         const data = (await res.json()) as TrendingPost[];
         setTrendingPosts(data);
       } catch (err) {
@@ -195,60 +151,19 @@
     }
 
     try {
-<<<<<<< HEAD
-      const res = await fetch(`${API_BASE}/login`, {
-        method: "POST",
-        headers: { "Content-Type": "application/json" },
-        body: JSON.stringify({ emailOrUsername, password: pwd }),
-      });
-
-      if (!res.ok) {
-        const errBody = await res.json().catch(() => null);
-
-        console.error("Login response error:", errBody);
-
-        const fullMsg = errBody
-          ? JSON.stringify(errBody, null, 2)
-          : "Login failed";
-        return showError("Invalid username or password!");
-      }
-
-      // success path
-      const { token, username } = (await res.json()) as {
-        token: string;
-
-        username: string;
-      };
-      await AsyncStorage.multiSet([
-        ["token", token],
-        ["username", username],
-      ]);
+      const result = await loginRequest(emailOrUsername, pwd);
       setUserType("user");
-      setUsername(username);
+      setUsername(result.username);
       setLoggedIn(true);
+      navigation.navigate("explore");
     } catch (error: any) {
       console.error("Network/login exception:", error);
-
-      const msg =
-        error instanceof Error
-          ? `${error.message}\n${error.stack}`
-          : JSON.stringify(error, null, 2);
-      showError(msg);
-=======
-      const result = await loginRequest(emailOrUsername, pwd);
-      setUserType('user');
-      setUsername(result.username);
-      setLoggedIn(true);
-      navigation.navigate('explore');
-    } catch (error: any) {
-      console.error('Network/login exception:', error);
 
       const message =
         error instanceof Error && error.message
           ? error.message
-          : 'Invalid username or password!';
+          : "Invalid username or password!";
       showError(message);
->>>>>>> 6d5bd10e
     }
   };
 
@@ -267,47 +182,14 @@
       return showError("You must acknowledge the KVKK form");
     }
     try {
-<<<<<<< HEAD
-      const res = await fetch(`${API_BASE}/users`, {
-        method: "POST",
-        headers: { "Content-Type": "application/json" },
-        body: JSON.stringify({
-          username: regUsername,
-          email: regEmail,
-          password: regPass,
-        }),
-      });
-      if (!res.ok) {
-        const err = await res.json();
-        return showError(err.message || "Registration failed");
-      }
-      const { username: u, email: e } = (await res.json()) as {
-        message: string;
-        username: string;
-        email: string;
-      };
-      await AsyncStorage.multiSet([
-        ["username", u],
-        ["email", e],
-      ]);
-=======
       await registerRequest(regUsername, regEmail, regPass);
->>>>>>> 6d5bd10e
       setIsRegistering(false);
       setUsernameInput(regUsername);
       setKvkkChecked(false);
-<<<<<<< HEAD
       showError("Registered! Please log in.");
-    } catch {
-      showError("Network error, please try again");
-=======
-      showError('Registered! Please log in.');
     } catch (err) {
-      console.error('Registration exception:', err);
-      showError(
-        err instanceof Error ? err.message : 'Registration failed'
-      );
->>>>>>> 6d5bd10e
+      console.error("Registration exception:", err);
+      showError(err instanceof Error ? err.message : "Registration failed");
     }
   };
 
