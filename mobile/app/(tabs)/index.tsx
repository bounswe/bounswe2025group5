--- conflicted
+++ resolved
@@ -7,7 +7,8 @@
   View,
   TouchableOpacity,
   Text,
-<<<<<<< HEAD
+  Switch,
+  ScrollView,
 } from "react-native";
 import AsyncStorage from "@react-native-async-storage/async-storage";
 import { Ionicons } from "@expo/vector-icons";
@@ -20,36 +21,17 @@
 } from "@react-navigation/native";
 import { AuthContext } from "../_layout";
 import { API_BASE_URL } from "../apiConfig";
-=======
-  Switch,
-  ScrollView,
-} from 'react-native';
-import AsyncStorage from '@react-native-async-storage/async-storage';
-import { Ionicons } from '@expo/vector-icons';
-import ParallaxScrollView from '@/components/ParallaxScrollView';
-import { ThemedText } from '@/components/ThemedText';
-import { useNavigation, useFocusEffect, useRoute } from '@react-navigation/native';
-import { AuthContext } from '../_layout';
-import { API_BASE_URL } from '../apiConfig';
->>>>>>> 117b4469
 import {
   apiRequest,
   login as loginRequest,
   register as registerRequest,
-<<<<<<< HEAD
 } from "../services/apiClient";
-import { ScrollView } from "react-native";
 import CheckBox from "../components/CheckBox";
-
-=======
-} from '../services/apiClient';
-import CheckBox from '../components/CheckBox';
-import { useTranslation } from 'react-i18next';
+import { useTranslation } from "react-i18next";
 
 // Toggle this if you want to run without a backend during development
 const MOCK_API = false;
 
->>>>>>> 117b4469
 const KG_SAVED = 57492;
 
 type Navigation = {
@@ -70,40 +52,26 @@
   const navigation = useNavigation<Navigation>();
   const route = useRoute<any>();
   const { setUserType, setUsername } = useContext(AuthContext);
-<<<<<<< HEAD
-=======
 
   const { t, i18n } = useTranslation();
-  const isTurkish = (i18n.resolvedLanguage || i18n.language || '')
+  const isTurkish = (i18n.resolvedLanguage || i18n.language || "")
     .toLowerCase()
-    .startsWith('tr');
+    .startsWith("tr");
   const toggleLanguage = (value: boolean) =>
-    i18n.changeLanguage(value ? 'tr-TR' : 'en-US');
->>>>>>> 117b4469
+    i18n.changeLanguage(value ? "tr-TR" : "en-US");
 
   const [showAuthFields, setShowAuthFields] = useState(false);
   const [isRegistering, setIsRegistering] = useState(false);
 
-<<<<<<< HEAD
   const [usernameInput, setUsernameInput] = useState("");
   const [password, setPassword] = useState("");
   const [confirmPassword, setConfirmPassword] = useState("");
   const [email, setEmail] = useState("");
-=======
-  const [usernameInput, setUsernameInput] = useState('');
-  const [password, setPassword] = useState('');
-  const [confirmPassword, setConfirmPassword] = useState('');
-  const [email, setEmail] = useState('');
->>>>>>> 117b4469
   const [kvkkChecked, setKvkkChecked] = useState(false);
 
   const [loggedIn, setLoggedIn] = useState(false);
   const [errorVisible, setErrorVisible] = useState(false);
-<<<<<<< HEAD
   const [errorMessage, setErrorMessage] = useState("");
-=======
-  const [errorMessage, setErrorMessage] = useState('');
->>>>>>> 117b4469
   const [usersCount, setUsersCount] = useState<number>(0);
   const [trendingPosts, setTrendingPosts] = useState<TrendingPost[]>([]);
 
@@ -133,18 +101,18 @@
         setTrendingPosts([
           {
             postId: 1,
-            content: 'Mock post content about recycling.',
+            content: "Mock post content about recycling.",
             likes: 152,
             comments: 12,
-            creatorUsername: 'EcoMock',
+            creatorUsername: "EcoMock",
             photoUrl: null,
           },
           {
             postId: 2,
-            content: 'Another mock post here.',
+            content: "Another mock post here.",
             likes: 98,
             comments: 25,
-            creatorUsername: 'GreenMock',
+            creatorUsername: "GreenMock",
             photoUrl: null,
           },
         ]);
@@ -166,13 +134,8 @@
 
   useEffect(() => {
     (async () => {
-<<<<<<< HEAD
       const token = await AsyncStorage.getItem("token");
       const storedUser = await AsyncStorage.getItem("username");
-=======
-      const token = await AsyncStorage.getItem('token');
-      const storedUser = await AsyncStorage.getItem('username');
->>>>>>> 117b4469
       if (token && storedUser) {
         setUserType("user");
         setUsername(storedUser);
@@ -201,7 +164,7 @@
   const showError = (msgKeyOrText: string) => {
     const maybeTranslated = t(msgKeyOrText);
     const safeText =
-      typeof maybeTranslated === 'string' && maybeTranslated !== msgKeyOrText
+      typeof maybeTranslated === "string" && maybeTranslated !== msgKeyOrText
         ? maybeTranslated
         : msgKeyOrText;
     setErrorMessage(safeText);
@@ -210,37 +173,25 @@
   };
 
   const sendLoginRequest = async (emailOrUsername: string, pwd: string) => {
-<<<<<<< HEAD
-    if (emailOrUsername === "test" && pwd === "test") {
-      setUserType("user");
-      setUsername("test");
-      setLoggedIn(true);
-      navigation.navigate("explore");
-=======
     if (MOCK_API) {
       // Dev-only happy path for quick testing
-      if (emailOrUsername === 'user' && pwd === 'password123') {
+      if (emailOrUsername === "user" && pwd === "password123") {
         await AsyncStorage.multiSet([
-          ['token', 'mock-auth-token-12345'],
-          ['username', 'mockUser'],
+          ["token", "mock-auth-token-12345"],
+          ["username", "mockUser"],
         ]);
-        setUserType('user');
-        setUsername('mockUser');
+        setUserType("user");
+        setUsername("mockUser");
         setLoggedIn(true);
-        navigation.navigate('explore');
+        navigation.navigate("explore");
       } else {
-        showError('errorInvalidCredentials');
+        showError("errorInvalidCredentials");
       }
->>>>>>> 117b4469
       return;
     }
 
     if (!emailOrUsername.trim() || pwd.length < 8) {
-<<<<<<< HEAD
-      return showError("Please fill in valid credentials");
-=======
-      return showError('errorFillCredentials');
->>>>>>> 117b4469
+      return showError("errorFillCredentials");
     }
 
     try {
@@ -250,20 +201,11 @@
       setLoggedIn(true);
       navigation.navigate("explore");
     } catch (error: any) {
-<<<<<<< HEAD
       console.error("Network/login exception:", error);
-
       const message =
         error instanceof Error && error.message
           ? error.message
-          : "Invalid username or password!";
-=======
-      console.error('Network/login exception:', error);
-      const message =
-        error instanceof Error && error.message
-          ? error.message
-          : t('errorInvalidCredentials');
->>>>>>> 117b4469
+          : t("errorInvalidCredentials");
       showError(message);
     }
   };
@@ -273,30 +215,21 @@
     regEmail: string,
     regPass: string
   ) => {
-<<<<<<< HEAD
     if (!regUsername.trim() || !regEmail.includes("@") || regPass.length < 8) {
-      return showError("Please fill in valid registration info");
-=======
-    if (!regUsername.trim() || !regEmail.includes('@') || regPass.length < 8) {
-      return showError('errorFillCredentials');
->>>>>>> 117b4469
+      return showError("errorFillCredentials");
     }
     if (regPass !== confirmPassword) {
-      return showError('errorPasswordsDontMatch');
+      return showError("errorPasswordsDontMatch");
     }
     if (!kvkkChecked) {
-<<<<<<< HEAD
-      return showError("You must acknowledge the KVKK form");
-=======
-      return showError('errorAcknowledgeKvkk');
->>>>>>> 117b4469
+      return showError("errorAcknowledgeKvkk");
     }
 
     if (MOCK_API) {
       setIsRegistering(false);
       setUsernameInput(regUsername);
       setKvkkChecked(false);
-      showError('registrationSuccess');
+      showError("registrationSuccess");
       return;
     }
 
@@ -305,19 +238,14 @@
       setIsRegistering(false);
       setUsernameInput(regUsername);
       setKvkkChecked(false);
-<<<<<<< HEAD
-      showError("Registered! Please log in.");
-    } catch (err) {
+      showError("registrationSuccessPromptLogin"); // e.g., "Registered! Please log in."
+    } catch (err: any) {
       console.error("Registration exception:", err);
-      showError(err instanceof Error ? err.message : "Registration failed");
-=======
-      showError('registrationSuccessPromptLogin'); // e.g., "Registered! Please log in."
-    } catch (err: any) {
-      console.error('Registration exception:', err);
       showError(
-        err instanceof Error && err.message ? err.message : t('errorRegistrationFailed')
+        err instanceof Error && err.message
+          ? err.message
+          : t("errorRegistrationFailed")
       );
->>>>>>> 117b4469
     }
   };
 
@@ -331,28 +259,19 @@
   return (
     <>
       <ParallaxScrollView
-<<<<<<< HEAD
         headerBackgroundColor={{ light: "#FFFFFF", dark: "#000000" }}
         headerImage={
           <Image
             source={require("@/assets/images/wasteless-logo.png")}
-=======
-        headerBackgroundColor={{ light: '#FFFFFF', dark: '#000000' }}
-        headerImage={
-          <Image
-            source={require('@/assets/images/wasteless-logo.png')}
->>>>>>> 117b4469
             style={styles.recycleLogo}
           />
         }
       >
-<<<<<<< HEAD
-=======
         <View style={styles.languageToggleContainer}>
           <Text style={styles.languageLabel}>EN</Text>
           <Switch
-            trackColor={{ false: '#767577', true: '#81b0ff' }}
-            thumbColor={isTurkish ? '#f5dd4b' : '#f4f3f4'}
+            trackColor={{ false: "#767577", true: "#81b0ff" }}
+            thumbColor={isTurkish ? "#f5dd4b" : "#f4f3f4"}
             ios_backgroundColor="#3e3e3e"
             onValueChange={(value) => {
               void toggleLanguage(value);
@@ -362,33 +281,20 @@
           <Text style={styles.languageLabel}>TR</Text>
         </View>
 
->>>>>>> 117b4469
         {!showAuthFields && (
           <>
             <View style={styles.statsContainer}>
               <ThemedText style={styles.statLine}>
-<<<<<<< HEAD
-                <Text style={styles.statNumber}>{usersCount}</Text> users are
-                reducing their wastes with us
+                <Text style={styles.statNumber}>{usersCount}</Text>{" "}
+                {t("usersAreReducingWastes", { count: usersCount })}
               </ThemedText>
+
               <ThemedText style={styles.sectionTitle}>
-                Trending posts :
+                {t("trendingPosts")}
               </ThemedText>
+
               <ScrollView
                 horizontal
-                pagingEnabled
-=======
-                <Text style={styles.statNumber}>{usersCount}</Text>{' '}
-                {t('usersAreReducingWastes', { count: usersCount })}
-              </ThemedText>
-
-              <ThemedText style={styles.sectionTitle}>
-                {t('trendingPosts')}
-              </ThemedText>
-
-              <ScrollView
-                horizontal
->>>>>>> 117b4469
                 showsHorizontalScrollIndicator={false}
                 style={styles.trendingContainer}
               >
@@ -405,24 +311,16 @@
                     {post.photoUrl && (
                       <Image
                         source={{
-<<<<<<< HEAD
                           uri: post.photoUrl.startsWith("http")
-=======
-                          uri: post.photoUrl.startsWith('http')
->>>>>>> 117b4469
                             ? post.photoUrl
                             : `${API_BASE_URL}${post.photoUrl}`,
                         }}
                         style={styles.postImage}
                         onError={(e) =>
-<<<<<<< HEAD
                           console.warn(
                             "Image failed to load:",
                             e.nativeEvent.error
                           )
-=======
-                          console.warn('Image failed to load:', e.nativeEvent.error)
->>>>>>> 117b4469
                         }
                       />
                     )}
@@ -444,51 +342,30 @@
 
             <View style={[styles.buttonsColumn, { marginTop: -5 }]}>
               <TouchableOpacity
-<<<<<<< HEAD
-                testID="main-login-button"
-=======
->>>>>>> 117b4469
                 style={[styles.authButtonFull, styles.loginAreaFull]}
                 onPress={() => {
                   setShowAuthFields(true);
                   setIsRegistering(false);
                 }}
               >
-<<<<<<< HEAD
-                <Text style={styles.authText}>Log In</Text>
+                <Text style={styles.authText}>{t("logIn")}</Text>
               </TouchableOpacity>
 
               <TouchableOpacity
-                testID="main-register-button"
-=======
-                <Text style={styles.authText}>{t('logIn')}</Text>
-              </TouchableOpacity>
-
-              <TouchableOpacity
->>>>>>> 117b4469
                 style={[styles.authButtonFull, styles.registerAreaFull]}
                 onPress={() => {
                   setShowAuthFields(true);
                   setIsRegistering(true);
                 }}
               >
-<<<<<<< HEAD
-                <Text style={styles.authText}>Register</Text>
+                <Text style={styles.authText}>{t("register")}</Text>
               </TouchableOpacity>
 
               <TouchableOpacity
                 style={styles.continueButton}
-                testID="main-guest-button"
                 onPress={continueAsGuest}
               >
-                <Text style={styles.authText}>Continue as Guest</Text>
-=======
-                <Text style={styles.authText}>{t('register')}</Text>
-              </TouchableOpacity>
-
-              <TouchableOpacity style={styles.continueButton} onPress={continueAsGuest}>
-                <Text style={styles.authText}>{t('continueAsGuest')}</Text>
->>>>>>> 117b4469
+                <Text style={styles.authText}>{t("continueAsGuest")}</Text>
               </TouchableOpacity>
             </View>
           </>
@@ -497,23 +374,13 @@
         {showAuthFields && (
           <>
             <Text style={styles.modeHeader}>
-<<<<<<< HEAD
-              {isRegistering ? "Create account" : "Login here"}
-=======
-              {isRegistering ? t('createAccount') : t('loginHere')}
->>>>>>> 117b4469
+              {isRegistering ? t("createAccount") : t("loginHere")}
             </Text>
 
             <TextInput
               style={[styles.input, styles.inputLight]}
               onChangeText={setUsernameInput}
-<<<<<<< HEAD
-              placeholder={isRegistering ? "Username" : "Email or Username"}
-=======
-              placeholder={
-                isRegistering ? t('username') : t('emailOrUsername')
-              }
->>>>>>> 117b4469
+              placeholder={isRegistering ? t("username") : t("emailOrUsername")}
               placeholderTextColor="#888"
               value={usernameInput}
               autoCapitalize="none"
@@ -523,11 +390,7 @@
               <TextInput
                 style={[styles.input, styles.inputLight]}
                 onChangeText={setEmail}
-<<<<<<< HEAD
-                placeholder="Email"
-=======
-                placeholder={t('email')}
->>>>>>> 117b4469
+                placeholder={t("email")}
                 placeholderTextColor="#888"
                 value={email}
                 autoCapitalize="none"
@@ -537,11 +400,7 @@
             <TextInput
               style={[styles.input, styles.inputLight]}
               onChangeText={setPassword}
-<<<<<<< HEAD
-              placeholder="Password"
-=======
-              placeholder={t('password')}
->>>>>>> 117b4469
+              placeholder={t("password")}
               placeholderTextColor="#888"
               secureTextEntry
               value={password}
@@ -552,11 +411,7 @@
                 <TextInput
                   style={[styles.input, styles.inputLight]}
                   onChangeText={setConfirmPassword}
-<<<<<<< HEAD
-                  placeholder="Confirm password"
-=======
-                  placeholder={t('confirmPassword')}
->>>>>>> 117b4469
+                  placeholder={t("confirmPassword")}
                   placeholderTextColor="#888"
                   secureTextEntry
                   value={confirmPassword}
@@ -567,13 +422,7 @@
                     checked={kvkkChecked}
                     onPress={() => setKvkkChecked(!kvkkChecked)}
                   />
-<<<<<<< HEAD
-                  <Text style={styles.kvkkText}>
-                    I have read and acknowledged KVKK form
-                  </Text>
-=======
-                  <Text style={styles.kvkkText}>{t('kvkkAcknowledge')}</Text>
->>>>>>> 117b4469
+                  <Text style={styles.kvkkText}>{t("kvkkAcknowledge")}</Text>
                 </View>
               </>
             )}
@@ -582,77 +431,41 @@
               {isRegistering ? (
                 <>
                   <TouchableOpacity
-<<<<<<< HEAD
-                    testID="form-register-button"
-=======
->>>>>>> 117b4469
                     style={[styles.authButtonFull, styles.registerAreaFull]}
                     onPress={() =>
                       sendRegisterRequest(usernameInput, email, password)
                     }
                   >
-<<<<<<< HEAD
-                    <Text style={styles.authText}>Register</Text>
-                  </TouchableOpacity>
-                  <TouchableOpacity
-                    testID="form-back-to-login-button"
-                    style={[styles.authButtonFull, styles.loginAreaFull]}
-                    onPress={() => setIsRegistering(false)}
-                  >
-                    <Text style={styles.authText}>Back to Log In</Text>
-=======
-                    <Text style={styles.authText}>{t('register')}</Text>
+                    <Text style={styles.authText}>{t("register")}</Text>
                   </TouchableOpacity>
                   <TouchableOpacity
                     style={[styles.authButtonFull, styles.loginAreaFull]}
                     onPress={() => setIsRegistering(false)}
                   >
-                    <Text style={styles.authText}>{t('backToLogIn')}</Text>
->>>>>>> 117b4469
+                    <Text style={styles.authText}>{t("backToLogIn")}</Text>
                   </TouchableOpacity>
                 </>
               ) : (
                 <>
                   <TouchableOpacity
-<<<<<<< HEAD
-                    testID="form-login-button"
                     style={[styles.authButtonFull, styles.loginAreaFull]}
                     onPress={() => sendLoginRequest(usernameInput, password)}
                   >
-                    <Text style={styles.authText}>Log In</Text>
-                  </TouchableOpacity>
-                  <TouchableOpacity
-                    testID="form-register-switch-button"
-                    style={[styles.authButtonFull, styles.registerAreaFull]}
-                    onPress={() => setIsRegistering(true)}
-                  >
-                    <Text style={styles.authText}>Register</Text>
-                  </TouchableOpacity>
-                </>
-              )}
-
-              <TouchableOpacity
-                style={styles.continueButton}
-                onPress={continueAsGuest}
-              >
-                <Text style={styles.authText}>Continue as Guest</Text>
-=======
-                    style={[styles.authButtonFull, styles.loginAreaFull]}
-                    onPress={() => sendLoginRequest(usernameInput, password)}
-                  >
-                    <Text style={styles.authText}>{t('logIn')}</Text>
+                    <Text style={styles.authText}>{t("logIn")}</Text>
                   </TouchableOpacity>
                   <TouchableOpacity
                     style={[styles.authButtonFull, styles.registerAreaFull]}
                     onPress={() => setIsRegistering(true)}
                   >
-                    <Text style={styles.authText}>{t('register')}</Text>
+                    <Text style={styles.authText}>{t("register")}</Text>
                   </TouchableOpacity>
                 </>
               )}
-              <TouchableOpacity style={styles.continueButton} onPress={continueAsGuest}>
-                <Text style={styles.authText}>{t('continueAsGuest')}</Text>
->>>>>>> 117b4469
+              <TouchableOpacity
+                style={styles.continueButton}
+                onPress={continueAsGuest}
+              >
+                <Text style={styles.authText}>{t("continueAsGuest")}</Text>
               </TouchableOpacity>
             </View>
           </>
@@ -669,7 +482,22 @@
 }
 
 const styles = StyleSheet.create({
-<<<<<<< HEAD
+  languageToggleContainer: {
+    position: "absolute",
+    top: 16,
+    right: 16,
+    zIndex: 1,
+    flexDirection: "row",
+    alignItems: "center",
+    padding: 8,
+    backgroundColor: "rgba(0,0,0,0.3)",
+    borderRadius: 20,
+  },
+  languageLabel: {
+    color: "#fff",
+    fontWeight: "bold",
+    marginHorizontal: 8,
+  },
   titleContainer: { flexDirection: "row", alignItems: "center", gap: 8 },
   recycleLogo: {
     width: "115%",
@@ -677,26 +505,6 @@
     aspectRatio: 290 / 178,
     alignSelf: "center",
   },
-=======
-  languageToggleContainer: {
-    position: 'absolute',
-    top: 16,
-    right: 16,
-    zIndex: 1,
-    flexDirection: 'row',
-    alignItems: 'center',
-    padding: 8,
-    backgroundColor: 'rgba(0,0,0,0.3)',
-    borderRadius: 20,
-  },
-  languageLabel: {
-    color: '#fff',
-    fontWeight: 'bold',
-    marginHorizontal: 8,
-  },
-  titleContainer: { flexDirection: 'row', alignItems: 'center', gap: 8 },
-  recycleLogo: { width: '115%', height: undefined, aspectRatio: 290 / 178, alignSelf: 'center' },
->>>>>>> 117b4469
   statsContainer: { marginTop: 24, marginHorizontal: 16 },
   statLine: { fontSize: 18, textAlign: "center", marginVertical: 4 },
   statNumber: { fontWeight: "bold", fontSize: 20, color: "#4CAF50" },
@@ -711,7 +519,6 @@
     width: 250,
     height: 240,
     marginRight: 16,
-<<<<<<< HEAD
     backgroundColor: "#f5f5f5",
     borderRadius: 8,
     padding: 12,
@@ -739,30 +546,12 @@
   input: {
     height: 40,
     borderColor: "#ccc",
-=======
-    backgroundColor: '#f5f5f5',
-    borderRadius: 8,
-    padding: 12,
-    justifyContent: 'space-between',
-    overflow: 'hidden',
-  },
-  postTitle: { fontSize: 16, fontWeight: 'bold', marginTop: -5, color: '#000' },
-  postContent: { fontSize: 14, marginTop: -20, color: '#000' },
-  postImage: { width: '100%', aspectRatio: 16 / 9, maxHeight: 120, borderRadius: 6, resizeMode: 'cover' },
-  postFooter: { flexDirection: 'row', alignItems: 'center' },
-  footerText: { fontSize: 12, marginHorizontal: 4, color: '#000' },
-  modeHeader: { fontSize: 20, fontWeight: 'bold', color: '#fff', textAlign: 'center', marginTop: 16 },
-  input: {
-    height: 40,
-    borderColor: '#ccc',
->>>>>>> 117b4469
     borderWidth: 1,
     marginHorizontal: 16,
     marginVertical: 8,
     paddingHorizontal: 8,
     borderRadius: 4,
   },
-<<<<<<< HEAD
   inputLight: { color: "#000", backgroundColor: "#fff" },
   buttonsColumn: { marginHorizontal: 16, marginBottom: 8 },
   authButtonFull: {
@@ -807,45 +596,4 @@
     alignItems: "center",
   },
   errorText: { color: "#fff", fontSize: 14, textAlign: "center" },
-=======
-  inputLight: { color: '#000', backgroundColor: '#fff' },
-  buttonsColumn: { marginHorizontal: 16, marginBottom: 8 },
-  authButtonFull: {
-    width: '100%',
-    height: 40,
-    marginVertical: 8,
-    borderRadius: 4,
-    justifyContent: 'center',
-    alignItems: 'center',
-    borderColor: '#fff',
-    borderWidth: 1,
-  },
-  registerAreaFull: { backgroundColor: '#2196F3' },
-  loginAreaFull: { backgroundColor: '#4CAF50' },
-  authText: { color: '#000', fontSize: 16 },
-  continueButton: {
-    width: '100%',
-    height: 40,
-    backgroundColor: '#f9f6ee',
-    borderRadius: 4,
-    justifyContent: 'center',
-    alignItems: 'center',
-    marginVertical: 8,
-    borderColor: '#000',
-    borderWidth: 1,
-  },
-  kvkkRow: { flexDirection: 'row', alignItems: 'center', marginHorizontal: 16, marginTop: 4 },
-  kvkkText: { marginLeft: 8, color: '#fff' },
-  errorBox: {
-    position: 'absolute',
-    bottom: 20,
-    left: 16,
-    right: 16,
-    backgroundColor: 'red',
-    padding: 12,
-    borderRadius: 4,
-    alignItems: 'center',
-  },
-  errorText: { color: '#fff', fontSize: 14, textAlign: 'center' },
->>>>>>> 117b4469
 });