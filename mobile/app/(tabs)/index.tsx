// app/(tabs)/index.tsx
import React, { useState, useEffect, useContext } from 'react';
import {
  Image,
  StyleSheet,
  TextInput,
  View,
  TouchableOpacity,
  Text,
  Switch,
} from 'react-native';
import AsyncStorage from '@react-native-async-storage/async-storage';
import { Ionicons } from '@expo/vector-icons';
import { HelloWave } from '@/components/HelloWave';
import ParallaxScrollView from '@/components/ParallaxScrollView';
import { ThemedText } from '@/components/ThemedText';
import { useNavigation, useFocusEffect, useRoute } from '@react-navigation/native';
import { AuthContext } from '../_layout';
import { API_BASE_URL } from '../apiConfig';
import {
  apiRequest,
  login as loginRequest,
  register as registerRequest,
} from '../services/apiClient';
import { ScrollView } from 'react-native';
import CheckBox from '../components/CheckBox';
import { useTranslation } from 'react-i18next';

const MOCK_API = true; // use mock data instead of real API calls.
// user
// password123

<<<<<<< HEAD
const API_BASE = `${API_BASE_URL}/api/auth`;

=======
const KG_SAVED     = 57492;
>>>>>>> 6d5bd10e

type Navigation = {
  navigate: (screen: string, params?: any) => void;
  setParams?: (params: any) => void;
};

type TrendingPost = {
  postId: number;
  content: string;
  likes: number;
  comments: number;
  creatorUsername: string;
  photoUrl: string | null;
};

export default function HomeScreen() {
  const navigation = useNavigation<Navigation>();
  const route = useRoute<any>();
  const { setUserType, setUsername } = useContext(AuthContext);


  const { t, i18n } = useTranslation();
  const isTurkish = (i18n.resolvedLanguage || i18n.language || '').toLowerCase().startsWith('tr');
  const toggleLanguage = (value: boolean) => i18n.changeLanguage(value ? 'tr-TR' : 'en-US');

  const [showAuthFields, setShowAuthFields] = useState(false);
  const [isRegistering, setIsRegistering] = useState(false);

  const [usernameInput, setUsernameInput] = useState('');
  const [password, setPassword] = useState('');
  const [confirmPassword, setConfirmPassword] = useState('');
  const [email, setEmail] = useState('');
  const [kvkkChecked, setKvkkChecked] = useState(false);

  const [loggedIn, setLoggedIn] = useState(false);
  const [errorVisible, setErrorVisible] = useState(false);
  const [errorMessage, setErrorMessage] = useState('');
  const [usersCount, setUsersCount] = useState<number>(0);
  const [trendingPosts, setTrendingPosts] = useState<TrendingPost[]>([]);

  useEffect(() => {
    const fetchUserCount = async () => {
      if (MOCK_API) {
        setUsersCount(57492);
        return;
      }
      try {
<<<<<<< HEAD
        const token = await AsyncStorage.getItem('token');
        const res = await fetch(`${API_BASE_URL}/api/users/count`, {
          method: 'GET',
          headers: {
            'Content-Type': 'application/json',
            ...(token ? { Authorization: `Bearer ${token}` } : {}),
          },
=======
        const res = await apiRequest('/api/users/count', {
          method: 'GET',
          auth: false,
>>>>>>> 6d5bd10e
        });
        const body = await res.json().catch(() => ({}));
<<<<<<< HEAD
        if (res.ok) {
          setUsersCount(body.userCount ?? 0);
        }
=======

        if (!res.ok) {
          return console.warn(body.message || 'Could not fetch user count');
        }

        const userCount = body.userCount ?? 0;
        setUsersCount(userCount);
>>>>>>> 6d5bd10e
      } catch (err) {
        console.warn('Network error while fetching user count', err);
      }
    };
    fetchUserCount();
  }, []);

  useEffect(() => {
    const fetchTrending = async () => {
      if (MOCK_API) {
        setTrendingPosts([
          { postId: 1, content: "Mock post content about recycling.", likes: 152, comments: 12, creatorUsername: 'EcoMock', photoUrl: null },
          { postId: 2, content: "Another mock post here.", likes: 98, comments: 25, creatorUsername: 'GreenMock', photoUrl: null },
        ]);
        return;
      }
      try {
        const res = await apiRequest('/api/posts/mostLiked?size=4', {
          auth: false,
        });
        if (!res.ok) throw new Error('Failed to fetch trending posts');
        const data = (await res.json()) as TrendingPost[];
        setTrendingPosts(data);
      } catch (err) {
        console.warn('Unable to load trending posts', err);
      }
    };
    fetchTrending();
  }, []);

  useEffect(() => {
    (async () => {
      const token = await AsyncStorage.getItem('token');
      const storedUser = await AsyncStorage.getItem('username');
      if (token && storedUser) {
        setUserType('user');
        setUsername(storedUser);
        setLoggedIn(true);
        navigation.navigate('explore');
      }
    })();
  }, []);

  useEffect(() => {
    if (route.params?.error) {
      setErrorMessage(route.params.error);
      setErrorVisible(true);
      setTimeout(() => setErrorVisible(false), 5000);
      navigation.setParams?.({ error: undefined });
    }
  }, [route.params?.error]);

  useFocusEffect(
    React.useCallback(() => {
      if (loggedIn) navigation.navigate('explore');
    }, [loggedIn])
  );

  const showError = (msgKey: string) => {
    setErrorMessage(t(msgKey));
    setErrorVisible(true);
    setTimeout(() => setErrorVisible(false), 5000);
  };

  const sendLoginRequest = async (emailOrUsername: string, pwd: string) => {
    if (MOCK_API) {
        console.log(' MOCKING: Simulating login request.');
        if (emailOrUsername === 'user' && pwd === 'password123') {
          await AsyncStorage.multiSet([
            ['token', 'mock-auth-token-12345'],
            ['username', 'mockUser'],
          ]);
          setUserType('user');
          setUsername('mockUser');
          setLoggedIn(true);
          navigation.navigate('explore');
        } else {
          showError('errorInvalidCredentials');
        }
        return;
      }

    if (!emailOrUsername.trim() || pwd.length < 8) {
      return showError('errorFillCredentials');
    }

    try {
<<<<<<< HEAD
      const res = await fetch(`${API_BASE}/login`, {
        method: 'POST',
        headers: { 'Content-Type': 'application/json' },
        body: JSON.stringify({ emailOrUsername, password: pwd }),
      });

      if (!res.ok) {
        return showError("errorInvalidCredentials");
      }

      const { token, username } = (await res.json()) as { token: string; username: string; };
      await AsyncStorage.multiSet([['token', token], ['username', username]]);
=======
      const result = await loginRequest(emailOrUsername, pwd);
>>>>>>> 6d5bd10e
      setUserType('user');
      setUsername(result.username);
      setLoggedIn(true);
<<<<<<< HEAD
    } catch (error: any) {
      showError('Network error, please try again');
=======
      navigation.navigate('explore');
    } catch (error: any) {
      console.error('Network/login exception:', error);

      const message =
        error instanceof Error && error.message
          ? error.message
          : 'Invalid username or password!';
      showError(message);
>>>>>>> 6d5bd10e
    }
  };

  const sendRegisterRequest = async (regUsername: string, regEmail: string, regPass: string) => {
    if (!regUsername.trim() || !regEmail.includes('@') || regPass.length < 8) {
      return showError('errorFillCredentials');
    }
    if (regPass !== confirmPassword) {
      return showError("errorPasswordsDontMatch");
    }
    if (!kvkkChecked) {
      return showError('errorAcknowledgeKvkk');
    }

    if (MOCK_API) {
        setIsRegistering(false);
        setUsernameInput(regUsername);
        setKvkkChecked(false);
        showError('registrationSuccess');
        return;
    }

    try {
<<<<<<< HEAD
      const res = await fetch(`${API_BASE}/register`, {
        method: 'POST',
        headers: { 'Content-Type': 'application/json' },
        body: JSON.stringify({ username: regUsername, email: regEmail, password: regPass }),
      });
      if (!res.ok) {
        const err = await res.json();
        return showError(err.message || 'Registration failed');
      }
      const { username: u } = (await res.json()) as { username: string; };
      await AsyncStorage.setItem('username', u);
=======
      await registerRequest(regUsername, regEmail, regPass);
>>>>>>> 6d5bd10e
      setIsRegistering(false);
      setUsernameInput(regUsername);
      setKvkkChecked(false);
<<<<<<< HEAD
      showError('registrationSuccess');
    } catch {
      showError('Network error, please try again');
=======
      showError('Registered! Please log in.');
    } catch (err) {
      console.error('Registration exception:', err);
      showError(
        err instanceof Error ? err.message : 'Registration failed'
      );
>>>>>>> 6d5bd10e
    }
  };

  const continueAsGuest = () => {
    setUserType('guest');
    setUsername('');
    setLoggedIn(false);
    navigation.navigate('explore');
  };

  return (
    <>
      <ParallaxScrollView
        headerBackgroundColor={{ light: '#FFFFFF', dark: '#000000' }}
        headerImage={<Image source={require('@/assets/images/wasteless-logo.png')} style={styles.recycleLogo} />}
      >
        <View style={styles.languageToggleContainer}>
          <Text style={styles.languageLabel}>EN</Text>
          <Switch
            trackColor={{ false: '#767577', true: '#81b0ff' }}
            thumbColor={isTurkish ? '#f5dd4b' : '#f4f3f4'}
            ios_backgroundColor="#3e3e3e"
            onValueChange={value => { void toggleLanguage(value); }}
            value={isTurkish}
          />
          <Text style={styles.languageLabel}>TR</Text>
        </View>

        {!showAuthFields && (
          <>
            <View style={styles.statsContainer}>
              <ThemedText style={styles.statLine}>
                <Text style={styles.statNumber}>{usersCount}</Text>{' '}
                {t('usersAreReducingWastes', { count: usersCount })}
              </ThemedText>
              <ThemedText style={styles.sectionTitle}>{t('trendingPosts')}</ThemedText>
              <ScrollView horizontal showsHorizontalScrollIndicator={false} style={styles.trendingContainer}>
                {trendingPosts.map(post => (
                  <View key={post.postId} style={styles.postContainer}>
                    <ThemedText type="title" style={styles.postTitle}>{post.creatorUsername}</ThemedText>
                    <ThemedText style={styles.postContent} numberOfLines={3}>{post.content}</ThemedText>
                    {post.photoUrl && <Image source={{ uri: post.photoUrl }} style={styles.postImage} />}
                    <View style={styles.postFooter}>
                      <Ionicons name="heart-outline" size={16} />
                      <ThemedText style={styles.footerText}>{post.likes}</ThemedText>
                      <Ionicons name="chatbubble-outline" size={16} />
                      <ThemedText style={styles.footerText}>{post.comments}</ThemedText>
                    </View>
                  </View>
                ))}
              </ScrollView>
            </View>

            <View style={[styles.buttonsColumn, { marginTop: -5 }]}>
              <TouchableOpacity style={[styles.authButtonFull, styles.loginAreaFull]} onPress={() => { setShowAuthFields(true); setIsRegistering(false); }}>
                <Text style={styles.authText}>{t('logIn')}</Text>
              </TouchableOpacity>
              <TouchableOpacity style={[styles.authButtonFull, styles.registerAreaFull]} onPress={() => { setShowAuthFields(true); setIsRegistering(true); }}>
                <Text style={styles.authText}>{t('register')}</Text>
              </TouchableOpacity>
              <TouchableOpacity style={styles.continueButton} onPress={continueAsGuest}>
                <Text style={styles.authText}>{t('continueAsGuest')}</Text>
              </TouchableOpacity>
            </View>
          </>
        )}

        {showAuthFields && (
          <>
            <Text style={styles.modeHeader}>{isRegistering ? t('createAccount') : t('loginHere')}</Text>
            <TextInput
              style={[styles.input, styles.inputLight]}
              onChangeText={setUsernameInput}
              placeholder={isRegistering ? t('username') : t('emailOrUsername')}
              placeholderTextColor="#888"
              value={usernameInput}
              autoCapitalize="none"
            />
            {isRegistering && (
              <TextInput
                style={[styles.input, styles.inputLight]}
                onChangeText={setEmail}
                placeholder={t('email')}
                placeholderTextColor="#888"
                value={email}
                autoCapitalize="none"
              />
            )}
            <TextInput
              style={[styles.input, styles.inputLight]}
              onChangeText={setPassword}
              placeholder={t('password')}
              placeholderTextColor="#888"
              secureTextEntry
              value={password}
            />
            {isRegistering && (
              <>
                <TextInput
                  style={[styles.input, styles.inputLight]}
                  onChangeText={setConfirmPassword}
                  placeholder={t('confirmPassword')}
                  placeholderTextColor="#888"
                  secureTextEntry
                  value={confirmPassword}
                />
                <View style={styles.kvkkRow}>
                  <CheckBox checked={kvkkChecked} onPress={() => setKvkkChecked(!kvkkChecked)} />
                  <Text style={styles.kvkkText}>{t('kvkkAcknowledge')}</Text>
                </View>
              </>
            )}

            <View style={styles.buttonsColumn}>
              {isRegistering ? (
                <>
                  <TouchableOpacity style={[styles.authButtonFull, styles.registerAreaFull]} onPress={() => sendRegisterRequest(usernameInput, email, password)}>
                    <Text style={styles.authText}>{t('register')}</Text>
                  </TouchableOpacity>
                  <TouchableOpacity style={[styles.authButtonFull, styles.loginAreaFull]} onPress={() => setIsRegistering(false)}>
                    <Text style={styles.authText}>{t('backToLogIn')}</Text>
                  </TouchableOpacity>
                </>
              ) : (
                <>
                  <TouchableOpacity style={[styles.authButtonFull, styles.loginAreaFull]} onPress={() => sendLoginRequest(usernameInput, password)}>
                    <Text style={styles.authText}>{t('logIn')}</Text>
                  </TouchableOpacity>
                  <TouchableOpacity style={[styles.authButtonFull, styles.registerAreaFull]} onPress={() => setIsRegistering(true)}>
                    <Text style={styles.authText}>{t('register')}</Text>
                  </TouchableOpacity>
                </>
              )}
              <TouchableOpacity style={styles.continueButton} onPress={continueAsGuest}>
                <Text style={styles.authText}>{t('continueAsGuest')}</Text>
              </TouchableOpacity>
            </View>
          </>
        )}

        {errorVisible && (
          <View style={styles.errorBox}>
            <Text style={styles.errorText}>{errorMessage}</Text>
          </View>
        )}
      </ParallaxScrollView>
    </>
  );
}

const styles = StyleSheet.create({
  languageToggleContainer: {
    position: 'absolute', // Use absolute positioning
    top: 16,              // Distance from the top
    right: 16,            // Distance from the right
    zIndex: 1,            // Ensure it sits on top of other content
    flexDirection: 'row',
    alignItems: 'center',
    padding: 8,
    backgroundColor: 'rgba(0,0,0,0.3)',
    borderRadius: 20,
  },
  languageLabel: {
    color: '#fff',
    fontWeight: 'bold',
    marginHorizontal: 8,
  },
  titleContainer: { flexDirection: 'row', alignItems: 'center', gap: 8 },
  recycleLogo: { width: '115%', height: undefined, aspectRatio: 290 / 178, alignSelf: 'center' },
  statsContainer: { marginTop: 24, marginHorizontal: 16 },
  statLine: { fontSize: 18, textAlign: 'center', marginVertical: 4 },
  statNumber: { fontWeight: 'bold', fontSize: 20, color: '#4CAF50' },
  sectionTitle: { fontSize: 18, fontWeight: 'bold', marginTop: 8, marginBottom: 8 },
  trendingContainer: { height: 260, marginVertical: 8 },
  postContainer: { width: 250, height: 240, marginRight: 16, backgroundColor: '#f5f5f5', borderRadius: 8, padding: 12, justifyContent: 'space-between', overflow: 'hidden' },
  postTitle: { fontSize: 16, fontWeight: 'bold', marginTop: -5, color: '#000'},
  postContent: { fontSize: 14, marginTop: -20, color: '#000'},
  postImage: { width: '100%', aspectRatio: 16 / 9, maxHeight: 120, borderRadius: 6, resizeMode: 'cover' },
  postFooter: { flexDirection: 'row', alignItems: 'center' },
  footerText: { fontSize: 12, marginHorizontal: 4, color: '#000' },
  modeHeader: { fontSize: 20, fontWeight: 'bold', color: '#fff', textAlign: 'center', marginTop: 16 },
  input: { height: 40, borderColor: '#ccc', borderWidth: 1, marginHorizontal: 16, marginVertical: 8, paddingHorizontal: 8, borderRadius: 4 },
  inputLight: { color: '#000', backgroundColor: '#fff' },
  buttonsColumn: { marginHorizontal: 16, marginBottom: 8 },
  authButtonFull: { width: '100%', height: 40, marginVertical: 8, borderRadius: 4, justifyContent: 'center', alignItems: 'center', borderColor: '#fff', borderWidth: 1 },
  registerAreaFull: { backgroundColor: '#2196F3' },
  loginAreaFull: { backgroundColor: '#4CAF50' },
  authText: { color: '#000', fontSize: 16 },
  continueButton: { width: '100%', height: 40, backgroundColor: '#f9f6ee', borderRadius: 4, justifyContent: 'center', alignItems: 'center', marginVertical: 8, borderColor: '#000', borderWidth: 1 },
  kvkkRow: { flexDirection: 'row', alignItems: 'center', marginHorizontal: 16, marginTop: 4 },
  kvkkText: { marginLeft: 8, color: '#fff' },
  errorBox: { position: 'absolute', bottom: 20, left: 16, right: 16, backgroundColor: 'red', padding: 12, borderRadius: 4, alignItems: 'center' },
  errorText: { color: '#fff', fontSize: 14, textAlign: 'center' },
});<|MERGE_RESOLUTION|>--- conflicted
+++ resolved
@@ -30,12 +30,7 @@
 // user
 // password123
 
-<<<<<<< HEAD
-const API_BASE = `${API_BASE_URL}/api/auth`;
-
-=======
 const KG_SAVED     = 57492;
->>>>>>> 6d5bd10e
 
 type Navigation = {
   navigate: (screen: string, params?: any) => void;
@@ -83,26 +78,11 @@
         return;
       }
       try {
-<<<<<<< HEAD
-        const token = await AsyncStorage.getItem('token');
-        const res = await fetch(`${API_BASE_URL}/api/users/count`, {
-          method: 'GET',
-          headers: {
-            'Content-Type': 'application/json',
-            ...(token ? { Authorization: `Bearer ${token}` } : {}),
-          },
-=======
         const res = await apiRequest('/api/users/count', {
           method: 'GET',
           auth: false,
->>>>>>> 6d5bd10e
         });
         const body = await res.json().catch(() => ({}));
-<<<<<<< HEAD
-        if (res.ok) {
-          setUsersCount(body.userCount ?? 0);
-        }
-=======
 
         if (!res.ok) {
           return console.warn(body.message || 'Could not fetch user count');
@@ -110,7 +90,6 @@
 
         const userCount = body.userCount ?? 0;
         setUsersCount(userCount);
->>>>>>> 6d5bd10e
       } catch (err) {
         console.warn('Network error while fetching user count', err);
       }
@@ -198,29 +177,10 @@
     }
 
     try {
-<<<<<<< HEAD
-      const res = await fetch(`${API_BASE}/login`, {
-        method: 'POST',
-        headers: { 'Content-Type': 'application/json' },
-        body: JSON.stringify({ emailOrUsername, password: pwd }),
-      });
-
-      if (!res.ok) {
-        return showError("errorInvalidCredentials");
-      }
-
-      const { token, username } = (await res.json()) as { token: string; username: string; };
-      await AsyncStorage.multiSet([['token', token], ['username', username]]);
-=======
       const result = await loginRequest(emailOrUsername, pwd);
->>>>>>> 6d5bd10e
       setUserType('user');
       setUsername(result.username);
       setLoggedIn(true);
-<<<<<<< HEAD
-    } catch (error: any) {
-      showError('Network error, please try again');
-=======
       navigation.navigate('explore');
     } catch (error: any) {
       console.error('Network/login exception:', error);
@@ -230,7 +190,6 @@
           ? error.message
           : 'Invalid username or password!';
       showError(message);
->>>>>>> 6d5bd10e
     }
   };
 
@@ -254,36 +213,16 @@
     }
 
     try {
-<<<<<<< HEAD
-      const res = await fetch(`${API_BASE}/register`, {
-        method: 'POST',
-        headers: { 'Content-Type': 'application/json' },
-        body: JSON.stringify({ username: regUsername, email: regEmail, password: regPass }),
-      });
-      if (!res.ok) {
-        const err = await res.json();
-        return showError(err.message || 'Registration failed');
-      }
-      const { username: u } = (await res.json()) as { username: string; };
-      await AsyncStorage.setItem('username', u);
-=======
       await registerRequest(regUsername, regEmail, regPass);
->>>>>>> 6d5bd10e
       setIsRegistering(false);
       setUsernameInput(regUsername);
       setKvkkChecked(false);
-<<<<<<< HEAD
-      showError('registrationSuccess');
-    } catch {
-      showError('Network error, please try again');
-=======
       showError('Registered! Please log in.');
     } catch (err) {
       console.error('Registration exception:', err);
       showError(
         err instanceof Error ? err.message : 'Registration failed'
       );
->>>>>>> 6d5bd10e
     }
   };
 
