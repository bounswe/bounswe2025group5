--- conflicted
+++ resolved
@@ -21,13 +21,9 @@
 
 import Ionicons from '@expo/vector-icons/Ionicons';
 import * as ImagePicker from 'expo-image-picker';
-<<<<<<< HEAD
 import AsyncStorage from '@react-native-async-storage/async-storage';
 import { useTranslation } from 'react-i18next';
 
-const API_BASE = API_BASE_URL;
-=======
->>>>>>> 6d5bd10e
 
 export const unstable_settings = {
   initialRouteName: 'edit_profile',
@@ -142,85 +138,19 @@
   };
 
   const handleUploadProfilePhoto = async () => {
-<<<<<<< HEAD
-    if (!newAvatarAsset) {
-      Alert.alert(t('noNewPhoto'), t('selectPhotoFirst'));
-      return;
-    }
-    if (!username) {
+  if (!newAvatarAsset) {
+    Alert.alert(t('noNewPhoto'), t('selectPhotoFirst'));
+    return;
+  }
+  if (!username) {
       const s = { key: 'errorUserNotIdentified', message: null };
       setErrState({ ...s, resolved: resolveErrorText(s) });
       alertError(s);
       return;
     }
 
-    setUploadingPhoto(true);
-    setErrState({ key: null, message: null, resolved: null });
-    try {
-      const formData = new FormData();
-      const uriParts = newAvatarAsset.uri.split('.');
-      const fileType = uriParts[uriParts.length - 1] || 'jpg';
-      const fileName = (newAvatarAsset as any).fileName || `avatar-${username}.${fileType}`;
-
-      formData.append('file', {
-        uri: newAvatarAsset.uri,
-        name: fileName,
-        type: newAvatarAsset.mimeType || `image/${fileType}`,
-      } as any);
-
-      const token = await AsyncStorage.getItem('token');
-      const headers: HeadersInit = {};
-      if (token) headers['Authorization'] = `Bearer ${token}`;
-
-      const response = await fetch(`${API_BASE}/api/profile/${encodeURIComponent(username)}/photo`, {
-        method: 'POST',
-        headers,
-        body: formData,
-      });
-
-      if (!response.ok) {
-        const errorData = await response.text().catch(() => '');
-        let raw = `Server error: ${response.status}`;
-        try {
-          const parsed = JSON.parse(errorData);
-          if (parsed?.message || parsed?.error) {
-            raw = `Server error: ${response.status} ${parsed.message || parsed.error}`;
-          } else if (errorData) {
-            raw = `Server error: ${response.status} ${errorData}`;
-          }
-        } catch {
-          if (errorData) raw = `Server error: ${response.status} ${errorData}`;
-        }
-        throw new Error(raw);
-      }
-
-      const updatedProfileInfo = await response.json().catch(() => ({}));
-      if (updatedProfileInfo && updatedProfileInfo.photoUrl) {
-        setAvatarDisplayUrl(updatedProfileInfo.photoUrl);
-      }
-      setNewAvatarAsset(null);
-      Alert.alert(t('success'), t('successPhotoUploaded'));
-    } catch (e) {
-      console.error('Photo upload error:', e);
-      const s: ErrorState =
-        e instanceof Error && /Server error:\s*\d+/.test(e.message)
-          ? { key: 'errorUploadPhotoFailed', message: e.message }
-          : { key: 'errorUploadPhotoGeneric', message: e instanceof Error ? e.message : null };
-      setErrState({ ...s, resolved: resolveErrorText(s) });
-      alertError(s);
-    } finally {
-      setUploadingPhoto(false);
-=======
-  if (!newAvatarAsset) {
-    Alert.alert('No New Photo', 'Please select a new photo to upload.');
-    return;
-  }
-  if (!username) {
-    Alert.alert('Error', 'User not identified.');
-    return;
-  }
-
   setUploadingPhoto(true);
+  setErrState({ key: null, message: null, resolved: null });
   try {
     const asset = newAvatarAsset;
 
@@ -269,9 +199,38 @@
     );
 
     if (!res.ok) {
-      const t = await res.text();
-      throw new Error(`Upload failed (${res.status}): ${t.slice(0, 200)}`);
->>>>>>> 6d5bd10e
+        const errorData = await res.text().catch(() => '');
+        let raw = `Server error: ${res.status}`;
+        try {
+          const parsed = JSON.parse(errorData);
+          if (parsed?.message || parsed?.error) {
+            raw = `Server error: ${res.status} ${parsed.message || parsed.error}`;
+          } else if (errorData) {
+            raw = `Server error: ${res.status} ${errorData}`;
+          }
+        } catch {
+          if (errorData) raw = `Server error: ${res.status} ${errorData}`;
+        }
+        throw new Error(raw);
+      }
+
+      const updatedProfileInfo = await res.json().catch(() => ({}));
+      if (updatedProfileInfo && updatedProfileInfo.photoUrl) {
+        setAvatarDisplayUrl(updatedProfileInfo.photoUrl);
+      }
+      setNewAvatarAsset(null);
+      Alert.alert(t('success'), t('successPhotoUploaded'));
+    } catch (e) {
+      console.error('Photo upload error:', e);
+      const s: ErrorState =
+        e instanceof Error && /Server error:\s*\d+/.test(e.message)
+          ? { key: 'errorUploadPhotoFailed', message: e.message }
+          : { key: 'errorUploadPhotoGeneric', message: e instanceof Error ? e.message : null };
+      setErrState({ ...s, resolved: resolveErrorText(s) });
+      alertError(s);
+    } finally {
+      setUploadingPhoto(false);
+
     }
 
     const updated = await res.json();
@@ -286,10 +245,6 @@
   }
 };
 
-<<<<<<< HEAD
-=======
-
->>>>>>> 6d5bd10e
   const onSaveBio = async () => {
     if (!username) {
       const s = { key: 'errorUserNotIdentified', message: null };
@@ -300,43 +255,15 @@
     setSavingBio(true);
     setErrState({ key: null, message: null, resolved: null });
     try {
-<<<<<<< HEAD
-      const token = await AsyncStorage.getItem('token');
-      const headers: HeadersInit = { 'Content-Type': 'application/json' };
-      if (token) headers['Authorization'] = `Bearer ${token}`;
-
-      const response = await fetch(`${API_BASE}/api/profile/edit`, {
-        method: 'PUT',
-        headers,
-        body: JSON.stringify({ username, biography: bio }),
-      });
-
-      if (!response.ok) {
-        const errorText = await response.text().catch(() => '');
-        let raw = `Server error: ${response.status}`;
-        try {
-          const parsed = JSON.parse(errorText);
-          if (parsed?.message || parsed?.error) {
-            raw = `Server error: ${response.status} ${parsed.message || parsed.error}`;
-          } else if (errorText) {
-            raw = `Server error: ${response.status} ${errorText}`;
-          }
-        } catch {
-          if (errorText) raw = `Server error: ${response.status} ${errorText}`;
-        }
-        throw new Error(raw);
-      }
-
-      Alert.alert(t('success'), t('successBioUpdated'));
-=======
+
       await apiRequest(`/api/users/${encodeURIComponent(username)}/profile`, {
         method: 'PUT',
         headers: { 'Content-Type': 'application/json' },
         body: JSON.stringify({ username, biography: bio }),
       });
-      Alert.alert('Success', 'Biography updated successfully!');
+      Alert.alert(t'success', t('successBioUpdated'));
       // navigation.goBack(); // if on, go back after only bio save
->>>>>>> 6d5bd10e
+
     } catch (e) {
       console.error('Bio update error:', e);
       const s: ErrorState =
