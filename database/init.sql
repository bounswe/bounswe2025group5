--- conflicted
+++ resolved
@@ -533,13 +533,8 @@
 FOR EACH ROW
 BEGIN
     DELETE FROM notifications
-<<<<<<< HEAD
-    WHERE (objectType = 'Post' OR objectType = 'Comment')
-      AND objectId = OLD.post_id;
-=======
     WHERE (object_type = 'Post' OR object_type = 'Comment')
       AND object_id = OLD.post_id;
->>>>>>> 9f7c3e3f
 END$$
 
 -- Trigger for Comment deletions
@@ -548,17 +543,12 @@
 FOR EACH ROW
 BEGIN
     DELETE FROM notifications
-<<<<<<< HEAD
-    WHERE objectType = 'Comment'
-      AND objectId = OLD.post_id;
-=======
     WHERE object_type = 'Comment'
       AND object_id = OLD.post_id;
->>>>>>> 9f7c3e3f
-END$$
-
-DELIMITER ;
-
-
-
-
+END$$
+
+DELIMITER ;
+
+
+
+
