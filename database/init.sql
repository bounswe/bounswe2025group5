DROP DATABASE IF EXISTS waste_less;
CREATE DATABASE  waste_less;
Use  waste_less;
CREATE  TABLE IF NOT EXISTS  `users` (
  `user_id` int NOT NULL AUTO_INCREMENT,
  `email` varchar(255) NOT NULL,
  `username` varchar(50) NOT NULL,
  `password_hash` varchar(255) NOT NULL,
  `total_xp` int DEFAULT '0',
  `is_moderator` tinyint(1) DEFAULT '0',
  `is_admin` tinyint(1) DEFAULT '0',
  `created_at` timestamp NULL DEFAULT CURRENT_TIMESTAMP,
  PRIMARY KEY (`user_id`),
  UNIQUE KEY `username` (`username`)
) ;

CREATE TABLE IF NOT EXISTS `refresh_tokens` (
  `email` VARCHAR(255) NOT NULL,
  `token` VARCHAR(512) NOT NULL,
  `expiry_date` TIMESTAMP NOT NULL,
  `created_at` TIMESTAMP NULL DEFAULT CURRENT_TIMESTAMP,
  PRIMARY KEY (`email`)
) ENGINE=InnoDB DEFAULT CHARSET=utf8mb4 COLLATE=utf8mb4_0900_ai_ci;

CREATE TABLE   IF NOT EXISTS waste_type (
    type_id INT PRIMARY KEY AUTO_INCREMENT,
    name VARCHAR(255) NOT NULL UNIQUE
);

CREATE TABLE IF NOT EXISTS  waste_item (
    item_id INT PRIMARY KEY AUTO_INCREMENT,
    name VARCHAR(255) NOT NULL UNIQUE,
    display_name VARCHAR(255) NOT NULL,
    weight_in_grams DOUBLE PRECISION NOT NULL,
    type_id INT NOT NULL,
    FOREIGN KEY (type_id) REFERENCES waste_type(type_id)
);

CREATE TABLE IF NOT EXISTS `waste_goal` (
  `goal_id`               INT NOT NULL AUTO_INCREMENT,
  `user_id`               INT NOT NULL,
  `type_id`               INT NOT NULL,
  `restriction_amount_grams`   DOUBLE NOT NULL,
  `duration`              INT NOT NULL,
  `date`                  DATETIME(6) NOT NULL,
  `percent_of_progress`   DOUBLE NOT NULL DEFAULT 0.0,
  `completed`             INT  DEFAULT 0,
  PRIMARY KEY (`goal_id`),
  INDEX `fk_goal_user_idx` (`user_id` ASC),
  INDEX `fk_goal_type_idx` (`type_id` ASC),
  CONSTRAINT `fk_goal_user`
    FOREIGN KEY (`user_id`)
    REFERENCES `users` (`user_id`) ON DELETE CASCADE,
  CONSTRAINT `fk_goal_type`
    FOREIGN KEY (`type_id`)
    REFERENCES `waste_type` (`type_id`)
) ENGINE=InnoDB DEFAULT CHARSET=utf8mb4 COLLATE=utf8mb4_0900_ai_ci;


CREATE TABLE IF NOT EXISTS `waste_log` (
  `log_id`    INT NOT NULL AUTO_INCREMENT,
  `user_id`   INT NOT NULL,
  `goal_id`   INT NOT NULL,
  `item_id`   INT NOT NULL,
  `quantity`  INT NOT NULL,
  `date`      DATETIME(6) NOT NULL,
  PRIMARY KEY (`log_id`),
  INDEX `fk_log_user_idx` (`user_id` ASC),
  INDEX `fk_log_goal_idx` (`goal_id` ASC),
  INDEX `fk_log_item_idx` (`item_id` ASC),
  CONSTRAINT `fk_log_user`
    FOREIGN KEY (`user_id`)
    REFERENCES `users` (`user_id`) ON DELETE CASCADE,
  CONSTRAINT `fk_log_goal`
    FOREIGN KEY (`goal_id`)
    REFERENCES `waste_goal` (`goal_id`),
  CONSTRAINT `fk_log_item`
    FOREIGN KEY (`item_id`)
    REFERENCES `waste_item` (`item_id`)
) ENGINE=InnoDB DEFAULT CHARSET=utf8mb4 COLLATE=utf8mb4_0900_ai_ci;

CREATE TABLE `challenges` (
                  `challenge_id` int NOT NULL AUTO_INCREMENT,
                  `name` varchar(100) NOT NULL,
                  `description` varchar(400) DEFAULT NULL,
                  `type` int NOT NULL,

                  `amount` double NOT NULL,
                  `current_amount` double NOT NULL DEFAULT '0',
                  `start_date` date NOT NULL,
                  `end_date` date NOT NULL,
                  `status` enum('Active','Requested','Ended','Completed') DEFAULT 'Active',

                  PRIMARY KEY (`challenge_id`),
                  CONSTRAINT `fk_challenge_waste_type`
                      FOREIGN KEY (`type`) REFERENCES `waste_type`(`type_id`)
                          ON DELETE RESTRICT
                          ON UPDATE CASCADE
)
    ENGINE=InnoDB
DEFAULT CHARSET=utf8mb4
COLLATE=utf8mb4_0900_ai_ci;

CREATE TABLE `challenge_log` (
                     `log_id` int NOT NULL AUTO_INCREMENT,
                     `challenge_id` int NOT NULL,
                     `user_id` int NOT NULL,
                     `item_id` int NOT NULL,
                     `quantity` double NOT NULL,
                     `timestamp` datetime NOT NULL DEFAULT CURRENT_TIMESTAMP,
                     PRIMARY KEY (`log_id`),
                     KEY `fk_log_challenge_idx` (`challenge_id`),
                     KEY `fk_log_user_idx` (`user_id`),
                     KEY `fk_log_item_idx` (`item_id`),
                     CONSTRAINT `fk_challenge_log_user` FOREIGN KEY (`user_id`) REFERENCES `users` (`user_id`) ON DELETE CASCADE,
                     CONSTRAINT `fk_log_challenge` FOREIGN KEY (`challenge_id`) REFERENCES `challenges` (`challenge_id`) ON DELETE CASCADE,
                     CONSTRAINT `fk_log_item_challenge` FOREIGN KEY (`item_id`) REFERENCES `waste_item` (`item_id`) ON DELETE CASCADE
) ENGINE=InnoDB DEFAULT CHARSET=utf8mb4 COLLATE=utf8mb4_0900_ai_ci;

CREATE TABLE `challenge_user` (
  `challenge_id`  INT NOT NULL,
  `user_id`       INT NOT NULL,
  `amount`        DOUBLE NOT NULL DEFAULT 0,
  -- Composite Primary Key: A user can only be associated with a challenge once.
  PRIMARY KEY (`challenge_id`, `user_id`),
  INDEX `fk_cu_user_idx` (`user_id` ASC),
  CONSTRAINT `fk_cu_challenge`
    FOREIGN KEY (`challenge_id`)
    REFERENCES `challenges` (`challenge_id`)
    ON DELETE CASCADE,
  CONSTRAINT `fk_cu_user`
    FOREIGN KEY (`user_id`)
    REFERENCES `users` (`user_id`) -- Assuming you have a 'users' table
    ON DELETE CASCADE
) ENGINE=InnoDB DEFAULT CHARSET=utf8mb4 COLLATE=utf8mb4_0900_ai_ci;


CREATE TABLE IF NOT EXISTS  `posts` (
  `post_id` int NOT NULL AUTO_INCREMENT,
  `user_id` int NOT NULL,
  `content` varchar(1000) NOT NULL,
  `created_at` timestamp NULL DEFAULT CURRENT_TIMESTAMP,
  `likes` int DEFAULT '0',
  `comments` int DEFAULT '0',
  `photo_url` varchar(255) DEFAULT NULL,
  PRIMARY KEY (`post_id`),
  KEY `user_id` (`user_id`),
  CONSTRAINT `posts_ibfk_2` FOREIGN KEY (`user_id`) REFERENCES `users` (`user_id`)
) ENGINE=InnoDB AUTO_INCREMENT=10 DEFAULT CHARSET=utf8mb4 COLLATE=utf8mb4_0900_ai_ci;



CREATE TABLE  IF NOT EXISTS  `profiles` (
  `profile_id` int NOT NULL AUTO_INCREMENT,
  `user_id` int NOT NULL,
  `photo_url` varchar(255) DEFAULT NULL,
  `biography` varchar(500) DEFAULT NULL,
  `created_at` timestamp NULL DEFAULT CURRENT_TIMESTAMP,
  PRIMARY KEY (`profile_id`),
  UNIQUE KEY `user_id` (`user_id`),
  CONSTRAINT `profiles_ibfk_1` FOREIGN KEY (`user_id`) REFERENCES `users` (`user_id`) ON DELETE CASCADE
) ENGINE=InnoDB AUTO_INCREMENT=3 DEFAULT CHARSET=utf8mb4 COLLATE=utf8mb4_0900_ai_ci;



CREATE TABLE IF NOT EXISTS  `rewards` (
  `reward_id` int NOT NULL AUTO_INCREMENT,
  `name` varchar(100) NOT NULL,
  `description` varchar(255) NOT NULL,
  `points_required` int NOT NULL,
  `created_at` timestamp NULL DEFAULT CURRENT_TIMESTAMP,
  PRIMARY KEY (`reward_id`)
) ENGINE=InnoDB DEFAULT CHARSET=utf8mb4 COLLATE=utf8mb4_0900_ai_ci;



CREATE TABLE IF NOT EXISTS  `user_rewards` (
  `created_at` datetime(6) DEFAULT NULL,
  `is_taken` bit(1) NOT NULL,
  `reward_id` int NOT NULL,
  `user_id` int NOT NULL,
  PRIMARY KEY (`reward_id`,`user_id`),
  KEY `FK4ear62j8k2olcikuil4rye8la` (`user_id`),
  CONSTRAINT `FK4ear62j8k2olcikuil4rye8la` FOREIGN KEY (`user_id`) REFERENCES `users` (`user_id`) ON DELETE CASCADE,
  CONSTRAINT `FKj53yk8gtooowu02nlq4isx5dd` FOREIGN KEY (`reward_id`) REFERENCES `rewards` (`reward_id`)
) ENGINE=InnoDB DEFAULT CHARSET=utf8mb4 COLLATE=utf8mb4_0900_ai_ci;




CREATE TABLE  IF NOT EXISTS  `comments` (
  `comment_id` int NOT NULL AUTO_INCREMENT,
  `post_id` int NOT NULL,
  `user_id` int NOT NULL,
  `content` varchar(255) NOT NULL,
  `created_at` timestamp NULL DEFAULT CURRENT_TIMESTAMP,
  PRIMARY KEY (`comment_id`),
  KEY `post_id` (`post_id`),
  KEY `user_id` (`user_id`),
  CONSTRAINT `comments_ibfk_1` FOREIGN KEY (`post_id`) REFERENCES `posts` (`post_id`) ON DELETE CASCADE,
  CONSTRAINT `comments_ibfk_2` FOREIGN KEY (`user_id`) REFERENCES `users` (`user_id`)
) ENGINE=InnoDB DEFAULT CHARSET=utf8mb4 COLLATE=utf8mb4_0900_ai_ci;



CREATE TABLE IF NOT EXISTS `post_likes` (
                                            `user_id` INT NOT NULL,
                                            `post_id` INT NOT NULL,
                                            `liked_at` TIMESTAMP DEFAULT CURRENT_TIMESTAMP,
                                            PRIMARY KEY (`user_id`, `post_id`),
    FOREIGN KEY (`user_id`) REFERENCES `users` (`user_id`) ON DELETE CASCADE,
    FOREIGN KEY (`post_id`) REFERENCES `posts` (`post_id`) ON DELETE CASCADE
    ) ENGINE=InnoDB DEFAULT CHARSET=utf8mb4 COLLATE=utf8mb4_0900_ai_ci;


CREATE TABLE `saved_posts` (
    `post_id` INT NOT NULL,
    `user_id` INT NOT NULL,
    `saved_at` DATETIME(6) DEFAULT NULL,
    PRIMARY KEY (`post_id`, `user_id`),
    KEY `FKs9a5ulcshnympbu557ps3qdlv` (`user_id`),
    CONSTRAINT `FK9poxgdc1595vxdxkyg202x4ge` 
        FOREIGN KEY (`post_id`) REFERENCES `posts` (`post_id`) ON DELETE CASCADE,
    CONSTRAINT `FKs9a5ulcshnympbu557ps3qdlv` 
        FOREIGN KEY (`user_id`) REFERENCES `users` (`user_id`) ON DELETE CASCADE
) ENGINE=InnoDB 
  DEFAULT CHARSET=utf8mb4 
  COLLATE=utf8mb4_0900_ai_ci;
  

  
CREATE TABLE IF NOT EXISTS `notifications` (
  `notification_id` int NOT NULL AUTO_INCREMENT,
  `user_id` int NOT NULL,
  `type` varchar(255) NOT NULL,
  `actor_id` varchar(255) DEFAULT NULL,
  `object_type` varchar(255),
  `object_id` varchar(255),
  `preview` varchar(255),
  `is_read` tinyint(1) DEFAULT '0',
  `created_at` timestamp NULL DEFAULT CURRENT_TIMESTAMP,
  PRIMARY KEY (`notification_id`),
  KEY `user_id_idx` (`user_id`),
  CONSTRAINT `fk_notification_user`
    FOREIGN KEY (`user_id`)
    REFERENCES `users` (`user_id`) ON DELETE CASCADE
) ENGINE=InnoDB DEFAULT CHARSET=utf8mb4 COLLATE=utf8mb4_0900_ai_ci;


CREATE TABLE badge (
    name VARCHAR(255) NOT NULL,
    user_id INT NOT NULL,
    PRIMARY KEY (name, user_id),
    CONSTRAINT fk_badge_user FOREIGN KEY (user_id)
        REFERENCES users(user_id)
        ON DELETE CASCADE
        ON UPDATE CASCADE
);

CREATE TABLE follows (
    follower_username VARCHAR(100) NOT NULL,
    following_username VARCHAR(100) NOT NULL,

    created_at TIMESTAMP NOT NULL DEFAULT CURRENT_TIMESTAMP,

    PRIMARY KEY (follower_username, following_username),
    FOREIGN KEY (follower_username) REFERENCES users(username),
    FOREIGN KEY (following_username) REFERENCES users(username)
);
CREATE TABLE report (
                        report_id INT AUTO_INCREMENT PRIMARY KEY,
                        reporter VARCHAR(255) NOT NULL,
                        type VARCHAR(50) NOT NULL,
                        description TEXT,
                        is_solved INT NOT NULL DEFAULT 0,
                        created_at TIMESTAMP DEFAULT CURRENT_TIMESTAMP,
                        content_type VARCHAR(20) NOT NULL,
                        object_id INT NOT NULL,
                        action VARCHAR(50) DEFAULT NULL,
                        CONSTRAINT fk_reporter
                            FOREIGN KEY (reporter)
                                REFERENCES users(username)
                                ON DELETE CASCADE,

                        CONSTRAINT chk_type
                            CHECK (type IN ('Violence', 'Sexuality', 'Spam', 'Other', 'Hate Speech')),
                        CONSTRAINT chk_is_solved
                            CHECK (is_solved IN (0, 1)),
                        CONSTRAINT chk_content_type
                            CHECK (content_type IN ('Comment', 'Post')),
                        CONSTRAINT chk_action
                            CHECK (action IN ('ClosedWithoutChange', 'Deletion'))
    );

CREATE TABLE feedback (
                          feedback_id INT AUTO_INCREMENT PRIMARY KEY,
                          feedbacker_username VARCHAR(255) NOT NULL,
                          content_type VARCHAR(50) NOT NULL,
                          content TEXT NOT NULL,
                          is_seen INT NOT NULL DEFAULT 0,
                          created_at TIMESTAMP DEFAULT CURRENT_TIMESTAMP,

                          CONSTRAINT fk_feedbacker
                              FOREIGN KEY (feedbacker_username)
                                  REFERENCES users(username)
                                  ON DELETE CASCADE,

                          CONSTRAINT chk_feedback_content_type
                              CHECK (content_type IN ('Suggestion', 'Compliment', 'Complaint')),

                          CONSTRAINT chk_feedback_is_seen
                              CHECK (is_seen IN (0, 1))
);
-- Trigger: after_like_insert
-- Purpose: After a new row is inserted into `post_likes`,
--          automatically increment the `likes` counter
--          in the corresponding row of the `posts` table.
DELIMITER $$
CREATE TRIGGER `after_like_insert`
    AFTER INSERT ON `post_likes`
    FOR EACH ROW
BEGIN
    UPDATE `posts`
    SET `likes` = `likes` + 1
    WHERE `post_id` = NEW.post_id;
END$$
DELIMITER ;

-- Trigger: after_like_delete
DELIMITER $$
CREATE TRIGGER after_like_delete
AFTER DELETE ON post_likes
FOR EACH ROW
BEGIN
    UPDATE posts
    SET likes = likes - 1
    WHERE post_id = OLD.post_id;
END$$
DELIMITER ;

-- Trigger: after_comment_insert
DELIMITER $$
CREATE TRIGGER after_comment_insert
AFTER INSERT ON comments
FOR EACH ROW
BEGIN
    UPDATE posts
    SET comments = comments + 1
    WHERE post_id = NEW.post_id;
END$$
DELIMITER ;

-- Trigger: after_comment_delete
DELIMITER $$
CREATE TRIGGER after_comment_delete
AFTER DELETE ON comments
FOR EACH ROW
BEGIN
    UPDATE posts
    SET comments = comments - 1
    WHERE post_id = OLD.post_id;
END$$
DELIMITER ;

DELIMITER $$
-- Trigger: after_user_insert_create_profile

CREATE TRIGGER after_user_insert_create_profile
AFTER INSERT ON users
FOR EACH ROW
BEGIN
    INSERT INTO profiles (user_id)
    VALUES (NEW.user_id);
END$$

DELIMITER ;

DELIMITER $$
-- Trigger: Sets the owner of deleted posts and comments to the deleted_user. Which is the user with the id 12 currently
CREATE TRIGGER before_user_delete
    BEFORE DELETE ON users
    FOR EACH ROW
BEGIN
    -- Reassign posts to anonymous user
    UPDATE posts
    SET user_id = 12
    WHERE user_id = OLD.user_id;

    -- Reassign comments to anonymous user
    UPDATE comments
    SET user_id = 12
    WHERE user_id = OLD.user_id;
    END$$

DELIMITER ;



DELIMITER $$

-- ==========================================================================================
-- TRIGGER  After a new waste log is INSERTED
-- This trigger recalculates the progress for the goal associated with the newly added log.
-- ==========================================================================================
CREATE TRIGGER `log_after_insert`
AFTER INSERT ON `waste_log`
FOR EACH ROW
BEGIN
    DECLARE total_waste_grams DOUBLE;
    SELECT SUM(wi.weight_in_grams * wl.quantity)
    INTO total_waste_grams
    FROM `waste_log` wl
    JOIN `waste_item` wi ON wl.item_id = wi.item_id
    WHERE wl.goal_id = NEW.goal_id; 

    -- Update the percent_of_progress in the waste_goal table.
    -- IFNULL is used to handle the case where a goal has no logs, preventing division by null.
    UPDATE `waste_goal`
    SET percent_of_progress = (IFNULL(total_waste_grams, 0) / restriction_amount_grams) * 100
    WHERE goal_id = NEW.goal_id;
END$$

-- ==========================================================================================
-- TRIGGER : After a waste log is UPDATED
-- This trigger handles changes to a log, such as updating its quantity or moving it
-- ==========================================================================================
CREATE TRIGGER `log_after_update`
AFTER UPDATE ON `waste_log`
FOR EACH ROW
BEGIN
    DECLARE total_waste_grams DOUBLE;

    SELECT SUM(wi.weight_in_grams * wl.quantity)
    INTO total_waste_grams
    FROM `waste_log` wl
    JOIN `waste_item` wi ON wl.item_id = wi.item_id
    WHERE wl.goal_id = OLD.goal_id; 

    UPDATE `waste_goal`
    SET percent_of_progress = (IFNULL(total_waste_grams, 0) / restriction_amount_grams) * 100
    WHERE goal_id = OLD.goal_id;
    
END$$

-- ==========================================================================================
-- TRIGGER: After a waste log is DELETED
-- This trigger recalculates the progress for the goal from which a log was removed.
-- ==========================================================================================
CREATE TRIGGER `log_after_delete`
AFTER DELETE ON `waste_log`
FOR EACH ROW
BEGIN
    DECLARE total_waste_grams DOUBLE;
    
    SELECT SUM(wi.weight_in_grams * wl.quantity)
    INTO total_waste_grams
    FROM `waste_log` wl
    JOIN `waste_item` wi ON wl.item_id = wi.item_id
    WHERE wl.goal_id = OLD.goal_id; 

    -- Update the progress. If this was the last log for the goal, the total will be 0.
    UPDATE `waste_goal`
    SET percent_of_progress = (IFNULL(total_waste_grams, 0) / restriction_amount_grams) * 100
    WHERE goal_id = OLD.goal_id;
END$$

DELIMITER ;


DELIMITER $$
--  TRIGGER 
-- This single trigger handles all logic for the waste_goal table to prevent recursive update errors.
-- It recalculates progress if the restriction changes AND sets the completed status.
-- ==========================================================================================
CREATE TRIGGER `goal_before_update`
BEFORE UPDATE ON `waste_goal`
FOR EACH ROW
BEGIN
    DECLARE total_waste_grams DOUBLE;

    -- First, check if the restriction amount is being changed.
    IF NEW.restriction_amount_grams <> OLD.restriction_amount_grams THEN
        SELECT IFNULL(SUM(wi.weight_in_grams * wl.quantity), 0)
        INTO total_waste_grams
        FROM `waste_log` wl
        JOIN `waste_item` wi ON wl.item_id = wi.item_id
        WHERE wl.goal_id = NEW.goal_id;

        -- Modify the NEW row directly. 
        SET NEW.percent_of_progress = (total_waste_grams / NEW.restriction_amount_grams) * 100;
    END IF;

    -- Second, based on the final 'percent_of_progress' (whether it came from the
    IF NEW.percent_of_progress >= 100 THEN
        SET NEW.completed = 1;
    ELSE
        SET NEW.completed = 0;
    END IF;
END$$


-- Reset the delimiter back to the default
DELIMITER ;










DELIMITER $$
CREATE TRIGGER `after_challenge_user_insert`
AFTER INSERT ON `challenge_user`
FOR EACH ROW
BEGIN
    UPDATE `challenges`
    SET `current_amount` = (
        SELECT IFNULL(SUM(`amount`), 0)
        FROM `challenge_user`
        WHERE `challenge_id` = NEW.challenge_id
    )
    WHERE `challenge_id` = NEW.challenge_id;
END$$

CREATE TRIGGER `after_challenge_user_update`
AFTER UPDATE ON `challenge_user`
FOR EACH ROW
BEGIN
    UPDATE `challenges`
    SET `current_amount` = (
        SELECT IFNULL(SUM(`amount`), 0)
        FROM `challenge_user`
        WHERE `challenge_id` = NEW.challenge_id
    )
    WHERE `challenge_id` = NEW.challenge_id;
END$$

CREATE TRIGGER `after_challenge_user_delete`
AFTER DELETE ON `challenge_user`
FOR EACH ROW
BEGIN
    UPDATE `challenges`
    SET `current_amount` = (
        SELECT IFNULL(SUM(`amount`), 0)
        FROM `challenge_user`
        WHERE `challenge_id` = OLD.challenge_id
    )
    WHERE `challenge_id` = OLD.challenge_id;
END$$
DELIMITER ;


-- 1. Make sure the scheduler is ON
SET GLOBAL event_scheduler = ON;

DELIMITER $$

-- 2. Create the test event
CREATE EVENT check_challenge_expiry_test
ON SCHEDULE EVERY 12 HOUR
STARTS CURRENT_TIMESTAMP
DO
BEGIN
    UPDATE challenges 
    SET status = 'Ended' 
    WHERE end_date < CURRENT_DATE() 
      AND status = 'Active'; 
END$$

DELIMITER ;


DELIMITER $$

-- Trigger for Post deletions
CREATE TRIGGER delete_post_notifications
AFTER DELETE ON posts
FOR EACH ROW
BEGIN
    DELETE FROM notifications
    WHERE (object_type = 'Post' OR object_type = 'Comment')
      AND object_id = OLD.post_id;
END$$

-- Trigger for Comment deletions
CREATE TRIGGER delete_comment_notifications
AFTER DELETE ON comments
FOR EACH ROW
BEGIN
    DELETE FROM notifications
    WHERE object_type = 'Comment'
      AND object_id = OLD.post_id;
END$$

DELIMITER ;



DELIMITER $$
    CREATE TRIGGER `challenge_log_after_insert`
        AFTER INSERT ON `challenge_log`
        FOR EACH ROW
    BEGIN
        DECLARE total_challenge_val DOUBLE;

        SELECT SUM(wi.weight_in_grams * cl.quantity)
        INTO total_challenge_val
        FROM `challenge_log` cl
                 JOIN `waste_item` wi ON cl.item_id = wi.item_id
        WHERE cl.challenge_id = NEW.challenge_id
          AND cl.user_id = NEW.user_id;

        UPDATE `challenge_user`
        SET amount = IFNULL(total_challenge_val, 0)
        WHERE challenge_id = NEW.challenge_id
          AND user_id = NEW.user_id;
        END$$

        DELIMITER ;


DELIMITER $$

        -- ==========================================================================================
-- TRIGGER: Check for Badges after INSERTING a log
-- ==========================================================================================
        CREATE TRIGGER `check_badge_after_insert`
            AFTER INSERT ON `waste_log`
            FOR EACH ROW
        BEGIN
            DECLARE current_type_id INT;
    DECLARE current_type_name VARCHAR(255);
    DECLARE total_weight DOUBLE;
    DECLARE badge_name VARCHAR(255);

            SELECT t.type_id, UPPER(t.name)
            INTO current_type_id, current_type_name
            FROM `waste_item` i
                     JOIN `waste_type` t ON i.type_id = t.type_id
            WHERE i.item_id = NEW.item_id;

            SELECT IFNULL(SUM(wi.weight_in_grams * wl.quantity), 0)
            INTO total_weight
            FROM `waste_log` wl
                     JOIN `waste_item` wi ON wl.item_id = wi.item_id
            WHERE wl.user_id = NEW.user_id
              AND wi.type_id = current_type_id;

            IF total_weight > 1000 THEN
        SET badge_name = CONCAT(current_type_name, ' SAVER');
        INSERT IGNORE INTO `badge` (name, user_id) VALUES (badge_name, NEW.user_id);
        END IF;

        IF total_weight > 5000 THEN
        SET badge_name = CONCAT(current_type_name, ' HERO');
        INSERT IGNORE INTO `badge` (name, user_id) VALUES (badge_name, NEW.user_id);
    END IF;

    IF total_weight > 10000 THEN
        SET badge_name = CONCAT(current_type_name, ' LEGEND');
        INSERT IGNORE INTO `badge` (name, user_id) VALUES (badge_name, NEW.user_id);
END IF;

    END$$


    -- ==========================================================================================
-- TRIGGER: Check for Badges after UPDATING a log
-- ==========================================================================================
    CREATE TRIGGER `check_badge_after_update`
        AFTER UPDATE ON `waste_log`
        FOR EACH ROW
    BEGIN
        DECLARE current_type_id INT;
    DECLARE current_type_name VARCHAR(255);
    DECLARE total_weight DOUBLE;
    DECLARE badge_name VARCHAR(255);

        SELECT t.type_id, UPPER(t.name)
        INTO current_type_id, current_type_name
        FROM `waste_item` i
                 JOIN `waste_type` t ON i.type_id = t.type_id
        WHERE i.item_id = NEW.item_id;

        SELECT IFNULL(SUM(wi.weight_in_grams * wl.quantity), 0)
        INTO total_weight
        FROM `waste_log` wl
                 JOIN `waste_item` wi ON wl.item_id = wi.item_id
        WHERE wl.user_id = NEW.user_id
          AND wi.type_id = current_type_id;

        IF total_weight > 1000 THEN
        SET badge_name = CONCAT(current_type_name, ' SAVER');
        INSERT IGNORE INTO `badge` (name, user_id) VALUES (badge_name, NEW.user_id);
    END IF;

    IF total_weight > 5000 THEN
        SET badge_name = CONCAT(current_type_name, ' HERO');
        INSERT IGNORE INTO `badge` (name, user_id) VALUES (badge_name, NEW.user_id);
END IF;

    IF total_weight > 10000 THEN
        SET badge_name = CONCAT(current_type_name, ' LEGEND');
        INSERT IGNORE INTO `badge` (name, user_id) VALUES (badge_name, NEW.user_id);
END IF;

    END$$

    DELIMITER ;


<<<<<<< HEAD
DELIMITER $$

    CREATE TRIGGER `first_like`
        AFTER INSERT ON `post_likes`
        FOR EACH ROW
    BEGIN
        DECLARE like_count INT;

    IF NOT EXISTS (SELECT 1 FROM `badge` WHERE user_id = NEW.user_id AND name = 'First Like') THEN

        SELECT COUNT(*)
        INTO like_count
        FROM `post_likes`
        WHERE `user_id` = NEW.user_id;

        IF like_count = 1 THEN
            INSERT INTO `badge` (name, user_id)
            VALUES ('First Like', NEW.user_id);
    END IF;
END IF;
    END$$

    DELIMITER ;

DELIMITER $$

    CREATE TRIGGER `first_comment`
        AFTER INSERT ON `comments`
        FOR EACH ROW
    BEGIN
        DECLARE comment_count INT;

    IF NOT EXISTS (SELECT 1 FROM `badge` WHERE user_id = NEW.user_id AND name = 'First Comment') THEN

        SELECT COUNT(*)
        INTO comment_count
        FROM `comments`
        WHERE `user_id` = NEW.user_id;

        IF comment_count = 1 THEN
            INSERT INTO `badge` (name, user_id)
            VALUES ('First Comment', NEW.user_id);
    END IF;
END IF;
    END$$

DELIMITER ;
=======




DELIMITER $$


    CREATE TRIGGER `after_challenge_ended_award_badges`
        AFTER UPDATE ON `challenges`
        FOR EACH ROW
    BEGIN
        DECLARE done INT DEFAULT FALSE;
    DECLARE top_user_id INT;

    DECLARE cur CURSOR FOR
        SELECT user_id
        FROM `challenge_user`
        WHERE `challenge_id` = NEW.challenge_id
        ORDER BY `amount` DESC
            LIMIT 3;

        DECLARE CONTINUE HANDLER FOR NOT FOUND SET done = TRUE;

    IF OLD.status != 'Ended' AND NEW.status = 'Ended' THEN

        OPEN cur;

        read_loop: LOOP
            FETCH cur INTO top_user_id;

            IF done THEN
                LEAVE read_loop;
    END IF;
    INSERT IGNORE INTO `badge` (name, user_id)
            VALUES ('Top Challenger', top_user_id);

END LOOP;

    CLOSE cur;
END IF;
    END$$

    DELIMITER ;
>>>>>>> 55e9702c
<|MERGE_RESOLUTION|>--- conflicted
+++ resolved
@@ -712,7 +712,51 @@
     DELIMITER ;
 
 
-<<<<<<< HEAD
+
+
+
+
+DELIMITER $$
+
+
+    CREATE TRIGGER `after_challenge_ended_award_badges`
+        AFTER UPDATE ON `challenges`
+        FOR EACH ROW
+    BEGIN
+        DECLARE done INT DEFAULT FALSE;
+    DECLARE top_user_id INT;
+
+    DECLARE cur CURSOR FOR
+        SELECT user_id
+        FROM `challenge_user`
+        WHERE `challenge_id` = NEW.challenge_id
+        ORDER BY `amount` DESC
+            LIMIT 3;
+
+        DECLARE CONTINUE HANDLER FOR NOT FOUND SET done = TRUE;
+
+    IF OLD.status != 'Ended' AND NEW.status = 'Ended' THEN
+
+        OPEN cur;
+
+        read_loop: LOOP
+            FETCH cur INTO top_user_id;
+
+            IF done THEN
+                LEAVE read_loop;
+    END IF;
+    INSERT IGNORE INTO `badge` (name, user_id)
+            VALUES ('Top Challenger', top_user_id);
+
+END LOOP;
+
+    CLOSE cur;
+END IF;
+    END$$
+
+    DELIMITER ;
+
+
 DELIMITER $$
 
     CREATE TRIGGER `first_like`
@@ -759,49 +803,4 @@
 END IF;
     END$$
 
-DELIMITER ;
-=======
-
-
-
-
-DELIMITER $$
-
-
-    CREATE TRIGGER `after_challenge_ended_award_badges`
-        AFTER UPDATE ON `challenges`
-        FOR EACH ROW
-    BEGIN
-        DECLARE done INT DEFAULT FALSE;
-    DECLARE top_user_id INT;
-
-    DECLARE cur CURSOR FOR
-        SELECT user_id
-        FROM `challenge_user`
-        WHERE `challenge_id` = NEW.challenge_id
-        ORDER BY `amount` DESC
-            LIMIT 3;
-
-        DECLARE CONTINUE HANDLER FOR NOT FOUND SET done = TRUE;
-
-    IF OLD.status != 'Ended' AND NEW.status = 'Ended' THEN
-
-        OPEN cur;
-
-        read_loop: LOOP
-            FETCH cur INTO top_user_id;
-
-            IF done THEN
-                LEAVE read_loop;
-    END IF;
-    INSERT IGNORE INTO `badge` (name, user_id)
-            VALUES ('Top Challenger', top_user_id);
-
-END LOOP;
-
-    CLOSE cur;
-END IF;
-    END$$
-
-    DELIMITER ;
->>>>>>> 55e9702c
+DELIMITER ;