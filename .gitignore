archive/backend/src/main/resources/application.properties
archive/frontend/node_modules
node_modules
.vscode
.idea
copilot-instructions.md
<<<<<<< HEAD
mobile.apk
.env
=======
.env
mobile.apk
>>>>>>> 72542a35
<|MERGE_RESOLUTION|>--- conflicted
+++ resolved
@@ -4,10 +4,5 @@
 .vscode
 .idea
 copilot-instructions.md
-<<<<<<< HEAD
 mobile.apk
-.env
-=======
-.env
-mobile.apk
->>>>>>> 72542a35
+.env