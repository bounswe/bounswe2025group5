{
  "name": "frontend",
  "version": "0.1.0",
  "private": true,
  "proxy": "http://localhost:8080",
  "dependencies": {
    "@testing-library/dom": "^10.4.0",
    "@testing-library/jest-dom": "^6.6.3",
    "@testing-library/react": "^16.3.0",
    "@testing-library/user-event": "^13.5.0",
    "bootstrap": "^5.3.6",
<<<<<<< HEAD
=======
    "bootstrap-icons": "^1.13.1",
>>>>>>> 415dbcd6
    "react": "^19.1.0",
    "react-bootstrap": "^2.10.10",
    "react-dom": "^19.1.0",
    "react-router-dom": "^7.5.2",
    "react-scripts": "^5.0.1",
    "sass": "^1.88.0",
    "web-vitals": "^2.1.4"
  },
  "scripts": {
    "start": "react-scripts start",
    "build": "react-scripts build",
    "test": "react-scripts test",
    "eject": "react-scripts eject"
  },
  "eslintConfig": {
    "extends": [
      "react-app",
      "react-app/jest"
    ]
  },
  "browserslist": {
    "production": [
      ">0.2%",
      "not dead",
      "not op_mini all"
    ],
    "development": [
      "last 1 chrome version",
      "last 1 firefox version",
      "last 1 safari version"
    ]
  }
}<|MERGE_RESOLUTION|>--- conflicted
+++ resolved
@@ -8,11 +8,6 @@
     "@testing-library/jest-dom": "^6.6.3",
     "@testing-library/react": "^16.3.0",
     "@testing-library/user-event": "^13.5.0",
-    "bootstrap": "^5.3.6",
-<<<<<<< HEAD
-=======
-    "bootstrap-icons": "^1.13.1",
->>>>>>> 415dbcd6
     "react": "^19.1.0",
     "react-bootstrap": "^2.10.10",
     "react-dom": "^19.1.0",
