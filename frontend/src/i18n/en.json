{
    "common": {
        "create": "Create",
        "submit": "Submit",
        "cancel": "Cancel",
        "posting": "Posting..."
    },
    "welcome": {
        "welcomeMessage": "Welcome to Our Website!",
        "description": "We are glad to have you here. Explore our features and enjoy your stay!"
    },
<<<<<<< HEAD
    "motivation": {
        "stayMotivated": "Stay Motivated",
        "keepPushing": "Keep pushing your limits and never give up on your dreams!"
=======
    "navbar": {
        "logoAlt": "WasteLess application logo"
>>>>>>> 008ac4b6
    },
    "login": {
        "title": "Login to your account",
        "description": "Enter your email below to login to your account",
        "login": "Login",
        "signup": "Sign Up",
        "email": {
            "label": "Email",
            "placeholder": "m@example.com"
        },
    "username": "Username",
        "password": {
            "label": "Password",
            "forgot": "Forgot your password?"
        },
        "loginButton": "Login"
    },
    "register": {
        "title": "Create a new account",
        "username": {
            "label": "Username",
            "placeholder": "Your username"
        },
        "email": {
            "label": "Email",
            "placeholder": "you@example.com"
        },
        "password": {
            "label": "Password",
            "placeholder": "Choose a strong password"
        },
        "confirmPassword": {
            "label": "Confirm Password",
            "placeholder": "Re-enter your password"
        },
        "registerButton": "Register",
        "loading": "Creating account...",
        "haveAccount": "Already have an account? ",
        "login": "Login"
    },
    "profile": {
        "edit": "Edit Profile", 
        "navbar": "Profile",
        "title": "Your Profile",
        "description": "Manage your profile information",
        "username": "Username",
        "biography": "Biography",
        "bioPlaceholder": "Tell us about yourself",
        "save": "Save",
        "saving": "Saving...",
        "noPhoto": "No photo",
        "changePhoto": "Change Photo",
        "delete": "Delete Account",
        "confirmDelete": "This will permanently delete your account. Continue?",
        "deleting": "Deleting...",
        "photoAlt": "{{username}}'s profile photo",
        "photoAltAnon": "Profile photo",
        "editImage": "Edit Image"
    },
    "main": {
        "navbar": "Main"
    },
    "feed": {
        "navbar": "Feed",
        "title": "Feed",
        "loading": "Loading posts...",
        "loadingMore": "Loading more...",
        "loadMore": "Load More",
        "refresh": "Refresh",
        "latest": "Latest",
        "popular": "Popular",
        "endOfFeed": "You've reached the end!",
        "createPost": {
            "title": "Share Something",
            "subtitle": "What's on your mind?",
            "placeholder": "Create Post",
            "content": {
                "label": "Content",
                "placeholder": "Share your thoughts..."
            },
            "image": {
                "label": "Photo (Optional)",
                "selected": "Image selected"
            },
            "submit": "Post"
        },
        "empty": {
            "title": "No posts yet",
            "description": "Be the first to share something!"
        },
        "tryAgain": "Try Again",
        "error": {
            "loadFailed": "Failed to load posts",
            "loadMoreFailed": "Failed to load more posts"
        }
    },
    "goals": {
        "navbar": "Goals",
        "title": "Goals",
        "loading": "Loading...",
        "empty": "No goals found",
        "create": "Create Goal",
        "createTitle": "Create waste goal",
        "createDesc": "Define a new waste reduction goal",
        "created": "Goal created",
        "createError": "Failed to create goal",
        "editTitle": "Edit waste goal",
        "editDesc": "Update your waste reduction goal",
        "updated": "Goal updated",
        "updateError": "Failed to update goal",
        "deleted": "Goal deleted",
        "deleteError": "Failed to delete goal",
        "logged": "Waste logged",
        "type": "Type",
        "restriction": "Restriction (g)",
        "duration": "Duration (days)",
        "progress": "Progress",
        "cardTitle": "{type} goal"
    },
    "challenge": {
        "navbar": "Challenge"
    },
    "logout": "Logout",
    "mainpage": {
        "navbar": "Mainpage",
        "challengesTitle": "Your Challenges",
        "challengesDesc": "Challenges you are currently attending",
        "noChallenges": "No active challenges",
        "type": "Type",
        "status": "Status",
        "dates": "Dates",
        "feedTitle": "Following Feed",
        "feedDesc": "Recent posts from accounts you follow",
        "noPosts": "No posts yet",
        "likes": "Likes",
        "comments": "Comments"
    },
    "challenges": {
        "title": "Challenges",
        "attendError": "Could not attend the challenge",
        "leaveError": "Could not leave the challenge",
        "logError": "Could not log challenge progress",
        "type": "Type",
        "status": "Status",
        "dates": "Dates",
        "target": "Target",
        "amount": "Amount",
        "leave": "Leave",
        "leaving": "Leaving...",
        "attend": "Attend",
        "attending": "Attending...",
        "log": "Add Log",
        "logging": "Logging...",
        "loading": "Loading...",
        "noChallenges": "No challenges found",
        "create": {
            "createChallenge": "Create Challenge",
            "titleLabel": "Create Challenge",
            "name": "Title",
            "namePlaceholder": "Enter challenge title",
            "description": "Description",
            "descriptionPlaceholder": "Enter challenge description",
            "type": "Type",
            "typePlaceholder": "Select challenge type",
            "amount": "Amount",
            "amountPlaceholder": "Enter target amount",
            "startDate": "Start Date",
            "endDate": "End Date",
            "missingFields": "Please fill in all required fields",
            "amountError": "Amount must be a number greater than 0",
            "dateError": "End date must be after start date",
            "createSuccess": "Challenge created successfully",
            "createError": "Failed to create challenge"
        }
    },
    "post": {
        "imageAlt": "{{username}}'s post image",
        "likes": "{{count}} like",
        "likes_plural": "{{count}} likes",
        "viewComments": "View {{count}} comment",
        "viewComments_plural": "View {{count}} comments",
        "hideComments": "Hide comments",
        "edit": {
            "title": "Edit Post",
            "currentImage": "Current image will be kept unless you upload a new one",
            "newImage": "Upload New Image (Optional)",
            "save": "Save Changes",
            "saving": "Saving..."
        },
        "delete": {
            "title": "Delete Post",
            "description": "Are you sure you want to delete this post? This action cannot be undone.",
            "confirm": "Delete",
            "cancel": "Cancel",
            "deleting": "Deleting..."
        },
        "timeAgo": {
            "seconds": "{{count}}s",
            "minutes": "{{count}}m",
            "hours": "{{count}}h",
            "days": "{{count}}d"
        }
    },
    "comment": {
        "placeholder": "Add a comment...",
        "save": "Save",
        "cancel": "Cancel",
        "edit": "Edit",
        "delete": {
            "title": "Delete Comment",
            "description": "Are you sure you want to delete this comment? This action cannot be undone.",
            "confirm": "Delete",
            "cancel": "Cancel",
            "deleting": "Deleting..."
        },
        "timeAgo": {
            "seconds": "{{count}}s",
            "minutes": "{{count}}m", 
            "hours": "{{count}}h",
            "days": "{{count}}d"
        },
        "send": "Send comment"
    },
    "search": {
        "placeholder": "Search posts...",
        "button": "Search",
        "clear": "Clear",
        "results": "Search Results",
        "noResults": "No posts found matching your search.",
        "loading": "Searching...",
        "error": "Failed to search posts. Please try again."
    }
}<|MERGE_RESOLUTION|>--- conflicted
+++ resolved
@@ -9,14 +9,11 @@
         "welcomeMessage": "Welcome to Our Website!",
         "description": "We are glad to have you here. Explore our features and enjoy your stay!"
     },
-<<<<<<< HEAD
     "motivation": {
         "stayMotivated": "Stay Motivated",
         "keepPushing": "Keep pushing your limits and never give up on your dreams!"
-=======
     "navbar": {
         "logoAlt": "WasteLess application logo"
->>>>>>> 008ac4b6
     },
     "login": {
         "title": "Login to your account",
