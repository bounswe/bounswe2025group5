{
    "common": {
        "create": "Yarat",
        "submit": "Onayla",
        "cancel": "İptal",
        "posting": "Paylaşılıyor...",
        "passwordStrength": {
            "label": "Güç",
            "veryWeak": "Çok zayıf",
            "weak": "Zayıf",
            "fair": "Orta",
            "good": "İyi",
            "strong": "Çok iyi"
        }
    },
    "welcome": {
        "welcomeMessage": "Web Sitemize Hoş Geldiniz!",
        "description": "Burada olduğunuz için mutluyuz. Özelliklerimizi keşfedin ve keyfini çıkarın!"
    },
    "motivation": {
        "stayMotivated": "Motivasyonunuzu Yüksek Tutun",
        "keepPushing": "Sınırlarınızı zorlamaya devam edin ve hayallerinizden asla vazgeçmeyin!"
    },
    "navbar": {
        "logoAlt": "WasteLess uygulama logosu"
    },
    "login": {
        "title": "Hesabınıza giriş yapın",
        "description": "Hesabınıza giriş yapmak için lütfen e-posta adresinizi girin",
        "signup": "Kayıt Ol",
        "login": "Giriş Yap",
        "email": {
            "label": "E-posta",
            "placeholder": "m@örnek.com"
        },
        "username": "Kullanıcı Adı",
        "password": {
            "label": "Şifre",
            "forgot": "Şifrenizi mi unuttunuz?"
        },
        "loginButton": "Giriş Yap",
        "loading": "Giriş yapılıyor..."
    },
    "register": {
        "title": "Yeni bir hesap oluşturun",
        "username": {
            "label": "Kullanıcı Adı",
            "placeholder": "Kullanıcı adınız"
        },
        "email": {
            "label": "E-posta",
            "placeholder": "siz@örnek.com"
        },
        "password": {
            "label": "Şifre",
            "placeholder": "Güçlü bir şifre seçin",
            "requirements": "İpucu: Karışık harfler, sayılar ve semboller kullanın, '123456' gibi yaygın desenlerden kaçının, en az 8 karakter"
        },
        "confirmPassword": {
            "label": "Şifreyi Onayla",
            "placeholder": "Şifrenizi tekrar girin"
        },
        "registerButton": "Kayıt Ol",
        "loading": "Hesap oluşturuluyor...",
        "haveAccount": "Zaten bir hesabınız var mı? ",
        "login": "Giriş Yap",
        "error": {
            "passwordsDontMatch": "Şifreler eşleşmiyor",
            "registrationFailed": "Kayıt başarısız",
            "tooWeak": "Şifre çok zayıf. 'İyi' veya daha yüksek olmalı.",
            "tooShort": "Şifre en az {{min}} karakter uzunluğunda olmalıdır."
        },
        "success": {
            "accountCreated": "Hesap başarıyla oluşturuldu. Giriş sayfasına yönlendiriliyor..."
        }
    },
    "profile": {
        "edit": "Profili Düzenle",
        "navbar": "Profil",
        "title": "Profiliniz",
        "description": "Profil bilgilerinizi yönetin",
        "account": {
            "details": "Hesap Detayları",
            "password": "Şifre Sıfırla"
        },
        "username": "Kullanıcı adı",
        "userLabel": "Kullanıcı {{username}}",
        "biography": "Biyografi",
        "bioPlaceholder": "Kendinizden bahsedin",
        "save": "Kaydet",
        "saving": "Kaydediliyor...",
        "noPhoto": "Fotoğraf yok",
        "changePhoto": "Fotoğrafı Değiştir",
        "delete": "Hesabı Sil",
        "confirmDelete": "Bu işlem hesabınızı kalıcı olarak silecek. Devam edilsin mi?",
        "passwordPlaceholder": "Şifrenizi girin",
        "deleting": "Siliniyor...",
        "deleteFailed": "Silme başarısız",
        "photoAlt": "{{username}}'in profil fotoğrafı",
        "photoAltAnon": "Profil fotoğrafı",
        "editImage": "Resmi Düzenle",
        "userProfile": "Kullanıcı profili",
        "userProfileTitle": "{{username}}'in profili",
        "resetPassword": {
            "subtitle": "Hesabınızı güvende tutmak için yeni bir şifre belirleyin.",
            "currentLabel": "Mevcut şifre",
            "newLabel": "Yeni şifre",
            "confirmLabel": "Yeni şifreyi onayla",
            "placeholder": "Güçlü bir şifre seçin",
            "requirements": "En az 8 karakter kullanın. Harf, rakam ve sembolleri karıştırın, yaygın desenlerden kaçının.",
            "update": "Şifreyi güncelle",
            "updating": "Güncelleniyor...",
            "success": "Şifre başarıyla güncellendi.",
            "error": {
                "tooShort": "Şifre en az {{min}} karakter olmalı.",
                "tooWeak": "Şifre çok zayıf. 'İyi' veya üzeri olmalı.",
                "passwordsDontMatch": "Şifreler eşleşmiyor",
                "samePassword": "Yeni şifre mevcut şifreden farklı olmalı.",
                "usernameMissing": "Kullanıcı adınızı bulamadık. Lütfen tekrar giriş yapın.",
                "generic": "Şifre değiştirilemedi. Lütfen tekrar deneyin."
            }
        },
        "error": {
            "loadFailed": "Profil yüklenemedi"
        },
        "notFound": "Profil bulunamadı",
        "noBio": "Henüz biyografi yok",
        "postsTitle": "Gönderiler",
        "postsDesc": "Bu kullanıcının oluşturduğu gönderiler",
        "noPosts": "Henüz gönderi yok",
        "followers": {
            "button": "Takipçiler",
            "empty": "Henüz takipçi yok"
        },
        "following": {
            "button": "Takip Edilenler",
            "empty": "Henüz kimse takip edilmiyor"
        },
        "follow": "Takip Et",
        "unfollow": "Takibi Bırak"
    },
    "main" : {
        "navbar": "Ana Sayfa"
    },
    "feed" : {
        "navbar": "Gündem",
        "title": "Gündem", 
        "loading": "Gönderiler yükleniyor...",
        "loadingMore": "Daha fazla yükleniyor...",
        "loadMore": "Daha Fazla Yükle",
        "refresh": "Yenile",
        "latest": "En Son",
        "popular": "Popüler",
        "endOfFeed": "Sona ulaştınız!",
        "createPost": {
            "title": "Bir Şeyler Paylaş",
            "subtitle": "Aklından neler geçiyor?",
            "placeholder": "Gönderi Oluştur",
            "content": {
                "label": "İçerik",
                "placeholder": "Düşüncelerini paylaş..."
            },
            "image": {
                "label": "Fotoğraf (İsteğe Bağlı)",
                "selected": "Resim seçildi"
            },
            "submit": "Paylaş"
        },
        "empty": {
            "title": "Henüz gönderi yok",
            "description": "İlk paylaşımı yapan siz olun!"
        },
        "tryAgain": "Tekrar Dene",
        "error": {
            "loadFailed": "Gönderiler yüklenemedi",
            "loadMoreFailed": "Daha fazla gönderi yüklenemedi"
        }
    },
    "goals" : {
        "navbar": "Hedefler",
        "title": "Hedefler",
        "loading": "Yükleniyor...",
        "empty": "Hedef bulunamadı",
        "type": "Tür",
        "restriction": "Kısıt (g)",
        "duration": "Süre (gün)",
        "progress": "Tüketim",
        "cardTitle": "{{type}} hedefi",
        "showDetails": "Detayları göster",
        "hideDetails": "Detayları gizle",
        "summaryDuration": "{{count}} gün aralığı",
        "summaryAverage": "Günlük ortalama",
        "summaryWasteLabel": "Seçilen atık türü",
        "summaryRange": "Takip penceresi",
        "summaryStart": "Başlangıç tarihi",
        "summaryEnd": "Bitiş tarihi",
        "summaryWasteType": "Atık türü",
        "summaryTypePlaceholder": "örn. PLASTIC",
        "summaryFetch": "Verileri yenile",
        "summaryFetching": "Yükleniyor...",
        "summaryError": "Atık özeti yüklenemedi.",
        "summaryNoData": "Veri bulunamadı",
        "summaryNoDataDescription": "Lütfen bir başlangıç ve bitiş tarihi ve atık türü seçin",
        "summaryNoDataButton": "Verileri yenile",
        "summaryNoDataButtonLoading": "Yükleniyor...",
        "summaryScaleMax": "Ölçek max",
        "summaryTotal": "Toplam",
        "monthlyTitle": "12 Aylık Atık Trendleri",
        "wasteType": "Atık türü",
        "save": "Kaydet",
        "cancel": "İptal",
        "logWaste": "Atık kaydet",
        "logWasteDescription": "Bir atık ürünü ve miktarı seçin",
        "item": "Ürün",
        "quantity": "Miktar",
        "log": "Kayıt Ekle",
        "createTitle": "Atık hedefi oluştur",
        "createDesc": "Yeni bir atık hedefi oluşturun",
        "editTitle": "Atık hedefi düzenle",
        "editDesc": "Atık hedefinizi güncelleyin",
        "create": "Atık hedefi oluştur"


    },
    "wasteTypes": {
        "GLASS": "Cam",
        "METAL": "Metal",
        "ORGANIC": "Organik",
        "PAPER": "Kağıt",
        "PLASTIC": "Plastik"
    },
    "challenge" : {
        "navbar": "Etkinlikler"
    },
    "logout": {
        "label": "Çıkış Yap",
        "dialog": {
            "title": "Çıkışı Onayla",
            "description": "Çıkış yapmak istediğinizden emin misiniz? Hesabınıza erişmek için tekrar giriş yapmanız gerekecek.",
            "cancel": "İptal",
            "confirm": "Çıkış Yap"
        }
    },
    "mainpage": {
        "navbar": "Ana Sayfa",
        "challengesTitle": "Katıldığınız Etkinlikler",
        "challengesDesc": "Şu an katıldığınız etkinlikler",
        "noChallenges": "Aktif etkinlik yok",
        "type": "Tür",
        "status": "Durum",
        "dates": "Tarih",
        "feedTitle": "Takip Akışı",
        "feedDesc": "Takip ettiklerinizden son gönderiler",
        "noPosts": "Gönderi yok",
        "likes": "Beğeni",
        "comments": "Yorum"
    },
    "moderator": {
        "navbar": "Moderatör",
        "title": "Moderatör kuyruğu",
        "subtitle": "Çözümlenmemiş raporları inceleyin ve yanıtlayın",
        "refresh": "Yenile",
        "refreshing": "Yenileniyor...",
        "empty": "Çözümlenmemiş rapor yok — her şey yolunda!",
        "reportedBy": "{{username}} tarafından bildirildi",
        "reportedAt": "{{time}} tarihinde bildirildi",
        "objectId": "Kimlik {{id}}",
        "error": "Raporlar yüklenemedi",
        "noUsername": "Moderatör kullanıcı adı eksik",
        "solve": "Çözüldü olarak işaretle",
        "solving": "İşaretleniyor...",
        "solveError": "Rapor çözüldü olarak işaretlenemedi",
        "delete": "İçeriği sil",
        "deleting": "Siliniyor...",
        "deleteError": "Bildirilen içerik silinemedi",
        "unsupportedContent": "Desteklenmeyen içerik türü",
        "view": "İçeriği görüntüle",
        "viewing": "İçerik yükleniyor...",
        "viewError": "Bildirilen içerik yüklenemedi",
        "dialogTitle": "Bildirilen {{type}}",
        "commentPreview": "{{username}} kullanıcısının yorumu"
    },
    "challenges": {
        "title": "Etkinlikler",
        "leaderboard": "Liderlik Tablosu",
        "leaderboardEmpty": "Henüz kayıt yok",
        "attendError": "Etkinliğe katılınamadı",
        "leaveError": "Etkinlikten ayrılınamadı",
        "logError": "Etkinlik ilerlemesi kaydedilemedi",
        "invalidAmount": "Lütfen pozitif bir miktar girin",
        "enterAmount": "Miktar girin",
        "submit": "Gönder",
        "selectItem": "Atık öğesi seçin...",
        "selectedItem": "Seçilen öğe",
        "searchItem": "Öğe ara...",
        "loadingItems": "Öğeler yükleniyor...",
        "noItems": "Atık öğesi bulunamadı",
        "type": "Tür",
        "status": "Durum",
        "dates": "Tarih",
        "target": "Hedef",
        "amount": "Miktar",
        "leave": "Ayrıl",
        "leaving": "Ayrılıyor...",
        "attend": "Katıl",
        "attending": "Katılıyor...",
        "log": "Kayıt Ekle",
        "logging": "Ekleniyor...",
        "loading": "Yükleniyor...",
        "noChallenges": "Etkinlik bulunamadı",
        "create": {
            "createChallenge": "Etkinlik Yarat",
            "titleLabel": "Etkinlik Oluştur",
            "name": "Başlık",
            "namePlaceholder": "Etkinlik başlığını girin",
            "description": "Açıklama",
            "descriptionPlaceholder": "Etkinlik açıklamasını girin",
            "type": "Tür",
            "typePlaceholder": "Etkinlik türünü seçin",
            "amount": "Miktar",
            "amountPlaceholder": "Hedef miktarı girin",
            "startDate": "Başlangıç Tarihi",
            "endDate": "Bitiş Tarihi",
            "missingFields": "Lütfen tüm gerekli alanları doldurun",
            "amountError": "Miktar 0'dan büyük bir sayı olmalıdır",
            "dateError": "Bitiş tarihi, başlangıç tarihinden sonra olmalıdır",
            "createSuccess": "Etkinlik başarıyla oluşturuldu",
            "createError": "Etkinlik oluşturulamadı"
        }
    },
    "post": {
        "imageAlt": "{{username}}'in gönderi resmi",
        "imageDialogTitle": "{{username}}'in gönderi resmi",
        "imageDialogTitleGeneric": "Gönderi resmi",
        "closeImage": "Resmi kapat",
        "like": "Gönderiyi beğen",
        "unlike": "Beğeniyi kaldır",
        "save": "Gönderiyi kaydet",
        "unsave": "Kaydedilenleri kaldır",
        "showComments": "Yorumları göster",
        "likes": "{{count}} beğeni",
        "viewComments": "{{count}} yorumu görüntüle",
        "hideComments": "Yorumları gizle",
        "edit": {
            "title": "Gönderiyi Düzenle",
            "button": "Gönderiyi düzenle",
            "currentImage": "Mevcut resim yeni bir resim yüklemediğiniz sürece korunacak",
            "newImage": "Yeni Resim Yükle (İsteğe Bağlı)",
            "save": "Değişiklikleri Kaydet",
            "saving": "Kaydediliyor..."
        },
        "delete": {
            "title": "Gönderiyi Sil",
            "button": "Gönderiyi sil",
            "description": "Bu gönderiyi silmek istediğinizden emin misiniz? Bu işlem geri alınamaz.",
            "confirm": "Sil",
            "cancel": "İptal",
            "deleting": "Siliniyor..."
        },
        "timeAgo": {
            "seconds": "{{count}}sn",
            "minutes": "{{count}}dk",
            "hours": "{{count}}sa",
            "days": "{{count}}g"
        }
    },
    "kindnessReminder": {
        "message": "İletişiminizde nazik ve saygılı olmayı unutmayın. Birlikte olumlu bir topluluk oluşturalım!"
    },
    "comment": {
        "placeholder": "Yorum ekle...",
        "save": "Kaydet",
        "cancel": "İptal",
        "edit": "Yorumu düzenle",
        "delete": "Yorumu sil",
        "deleteDialog": {
            "title": "Yorumu Sil",
            "description": "Bu yorumu silmek istediğinizden emin misiniz? Bu işlem geri alınamaz.",
            "confirm": "Sil",
            "cancel": "İptal",
            "deleting": "Siliniyor..."
        },
        "timeAgo": {
            "seconds": "{{count}}sn",
            "minutes": "{{count}}dk",
            "hours": "{{count}}sa",
            "days": "{{count}}g"
        },
        "send": "Yorumu Gönder"
    },
    "reports": {
        "titlePost": "Gönderiyi bildir",
        "titleComment": "Yorumu bildir",
        "description": "Bu içerikte neyin yanlış olduğunu söyleyerek topluluğu güvende tutmamıza yardımcı olun.",
        "reasonLabel": "Sebep",
        "reasonPlaceholder": "Sorunu açıklayın...",
        "submit": "Bildirimi gönder",
        "submitting": "Gönderiliyor...",
        "success": "Bildirim alındı. Topluluğu denetlememize yardımcı olduğunuz için teşekkürler.",
        "error": "Bildirimi gönderemedik. Lütfen tekrar deneyin.",
        "missingReason": "Lütfen kısa bir açıklama girin.",
        "loginRequired": "İçeriği bildirmek için giriş yapın",
        "typeLabel": "Bildirimin türü",
        "typeOptions": {
            "SPAM": "Spam veya yanıltıcı içerik",
            "HARASSMENT": "Taciz veya nefret söylemi",
            "MISINFORMATION": "Yanlış bilgi",
            "OTHER": "Diğer sorun"
        }
    },
    "search": {
        "placeholder": "Gönderi ara...",
        "button": "Ara",
        "clear": "Temizle",
        "results": "Arama Sonuçları",
        "noResults": "Aramanıza uygun gönderi bulunamadı.",
        "loading": "Aranıyor...",
        "error": "Gönderi arama başarısız. Lütfen tekrar deneyin."
    },
    "notifications": {
        "title": "Bildirimler",
        "unread": "Yeni",
        "markAsRead": "Okundu olarak işaretle",
        "markAllRead": "Tümünü okundu işaretle",
        "noNotifications": "Henüz bildirim yok",
        "loading": "Bildirimler yükleniyor...",
        "error": "Bildirimler yüklenemedi",
        "timeAgo": {
            "seconds": "{{count}}sn",
            "minutes": "{{count}}dk",
            "hours": "{{count}}sa",
            "days": "{{count}}g"
        },
        "types": {
            "like": "{{actor}} {{objectType}} beğendi",
            "comment": "{{actor}} {{objectType}} yorum yaptı",
            "follow": "{{actor}} sizi takip etmeye başladı",
            "share": "{{actor}} {{objectType}} paylaştı",
            "challenge": "Etkinlik sona erdi",
            "mention": "{{actor}} sizi bir {{objectType}} bahsetti",
            "default": "{{actor}} {{type}}"
        },
        "likedYourPost_suffix": "gönderinizi beğendi",
        "commentedOnYourPost_suffix": "gönderinize yorum yaptı",
<<<<<<< HEAD
        "startedFollowing_suffix": "sizi takip etmeye başladı",
        "sharedYourPost_suffix": "gönderinizi paylaştı",
        "challengeEnded_suffix": "sona erdi"
=======
        "startedFollowing_suffix": "sizi takip etmeye başladı"
>>>>>>> 2f5d40f0
    },
    "feedback": {
        "buttonLabel": "Geri Bildirim Gönder",
        "title": "Geri Bildiriminizi Paylaşın",
        "description": "Düşüncelerinizi, önerilerinizi veya sorunları paylaşarak bize yardımcı olun.",
        "messageLabel": "Mesajınız",
        "placeholder": "Ne düşündüğünüzü bize söyleyin...",
        "charCount": "{{count}} / {{max}} karakter",
        "submitting": "Gönderiliyor...",
        "success": "Teşekkürler! Geri bildiriminiz başarıyla gönderildi.",
        "error": "Geri bildirim gönderilemedi. Lütfen daha sonra tekrar deneyin.",
        "emptyError": "Lütfen göndermeden önce geri bildiriminizi girin.",
        "authError": "Geri bildirim göndermek için giriş yapmalısınız.",
        "forbiddenError": "Geri bildirim gönderme izniniz yok. Lütfen giriş yaptığınızdan emin olun.",
        "userNotFoundError": "Kullanıcı hesabı bulunamadı. Lütfen tekrar giriş yapmayı deneyin."
    }
}<|MERGE_RESOLUTION|>--- conflicted
+++ resolved
@@ -442,13 +442,9 @@
         },
         "likedYourPost_suffix": "gönderinizi beğendi",
         "commentedOnYourPost_suffix": "gönderinize yorum yaptı",
-<<<<<<< HEAD
         "startedFollowing_suffix": "sizi takip etmeye başladı",
         "sharedYourPost_suffix": "gönderinizi paylaştı",
         "challengeEnded_suffix": "sona erdi"
-=======
-        "startedFollowing_suffix": "sizi takip etmeye başladı"
->>>>>>> 2f5d40f0
     },
     "feedback": {
         "buttonLabel": "Geri Bildirim Gönder",
