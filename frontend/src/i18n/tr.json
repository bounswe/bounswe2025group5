--- conflicted
+++ resolved
@@ -422,13 +422,9 @@
         },
         "likedYourPost_suffix": "gönderinizi beğendi",
         "commentedOnYourPost_suffix": "gönderinize yorum yaptı",
-<<<<<<< HEAD
         "startedFollowing_suffix": "sizi takip etmeye başladı",
         "sharedYourPost_suffix": "gönderinizi paylaştı",
         "challengeEnded_suffix": "sona erdi"
-=======
-        "startedFollowing_suffix": "sizi takip etmeye başladı"
->>>>>>> 5ba01693
     },
     "feedback": {
         "buttonLabel": "Geri Bildirim Gönder",
@@ -444,7 +440,6 @@
         "authError": "Geri bildirim göndermek için giriş yapmalısınız.",
         "forbiddenError": "Geri bildirim gönderme izniniz yok. Lütfen giriş yaptığınızdan emin olun.",
         "userNotFoundError": "Kullanıcı hesabı bulunamadı. Lütfen tekrar giriş yapmayı deneyin."
-<<<<<<< HEAD
     },
     "badges": {
         "title": "Rozet Kataloğu",
@@ -500,7 +495,5 @@
             "organicLegend": "Bu rozeti kazanmak için hedeflerde 10.000g (10kg) organik atık kayıt edin.",
             "topChallenger": "Herhangi bir etkinliği liderlik tablosunda ilk 3’te tamamlayın."
         }
-=======
->>>>>>> 5ba01693
     }
 }