{
    "common": {
        "create": "Yarat",
        "submit": "Onayla",
        "cancel": "İptal",
        "posting": "Paylaşılıyor...",
        "passwordStrength": {
            "label": "Güç",
            "veryWeak": "Çok zayıf",
            "weak": "Zayıf",
            "fair": "Orta",
            "good": "İyi",
            "strong": "Çok iyi"
        }
    },
    "welcome": {
        "welcomeMessage": "Web Sitemize Hoş Geldiniz!",
        "description": "Burada olduğunuz için mutluyuz. Özelliklerimizi keşfedin ve keyfini çıkarın!"
    },
    "motivation": {
        "stayMotivated": "Motivasyonunuzu Yüksek Tutun",
        "keepPushing": "Sınırlarınızı zorlamaya devam edin ve hayallerinizden asla vazgeçmeyin!"
    },
    "navbar": {
        "logoAlt": "WasteLess uygulama logosu"
    },
    "login": {
        "title": "Hesabınıza giriş yapın",
        "description": "Hesabınıza giriş yapmak için lütfen e-posta adresinizi girin",
        "signup": "Kayıt Ol",
        "login": "Giriş Yap",
        "email": {
            "label": "E-posta",
            "placeholder": "m@örnek.com"
        },
        "username": "Kullanıcı Adı",
        "password": {
            "label": "Şifre",
            "forgot": "Şifrenizi mi unuttunuz?"
        },
        "loginButton": "Giriş Yap",
        "loading": "Giriş yapılıyor..."
    },
    "register": {
        "title": "Yeni bir hesap oluşturun",
        "username": {
            "label": "Kullanıcı Adı",
            "placeholder": "Kullanıcı adınız"
        },
        "email": {
            "label": "E-posta",
            "placeholder": "siz@örnek.com"
        },
        "password": {
            "label": "Şifre",
            "placeholder": "Güçlü bir şifre seçin",
            "requirements": "İpucu: Karışık harfler, sayılar ve semboller kullanın, '123456' gibi yaygın desenlerden kaçının, en az 8 karakter"
        },
        "confirmPassword": {
            "label": "Şifreyi Onayla",
            "placeholder": "Şifrenizi tekrar girin"
        },
        "registerButton": "Kayıt Ol",
        "loading": "Hesap oluşturuluyor...",
        "haveAccount": "Zaten bir hesabınız var mı? ",
        "login": "Giriş Yap",
        "error": {
            "passwordsDontMatch": "Şifreler eşleşmiyor",
            "registrationFailed": "Kayıt başarısız",
            "tooWeak": "Şifre çok zayıf. 'İyi' veya daha yüksek olmalı.",
            "tooShort": "Şifre en az {{min}} karakter uzunluğunda olmalıdır."
        },
        "success": {
            "accountCreated": "Hesap başarıyla oluşturuldu. Giriş sayfasına yönlendiriliyor..."
        }
    },
    "profile": {
        "edit": "Profili Düzenle",
        "navbar": "Profil",
        "title": "Profiliniz",
        "description": "Profil bilgilerinizi yönetin",
        "username": "Kullanıcı adı",
        "userLabel": "Kullanıcı {{username}}",
        "biography": "Biyografi",
        "bioPlaceholder": "Kendinizden bahsedin",
        "save": "Kaydet",
        "saving": "Kaydediliyor...",
        "noPhoto": "Fotoğraf yok",
        "changePhoto": "Fotoğrafı Değiştir",
        "delete": "Hesabı Sil",
        "confirmDelete": "Bu işlem hesabınızı kalıcı olarak silecek. Devam edilsin mi?",
        "passwordPlaceholder": "Şifrenizi girin",
        "deleting": "Siliniyor...",
        "deleteFailed": "Silme başarısız",
        "photoAlt": "{{username}}'in profil fotoğrafı",
        "photoAltAnon": "Profil fotoğrafı",
        "editImage": "Resmi Düzenle",
        "userProfile": "Kullanıcı profili",
        "userProfileTitle": "{{username}}'in profili",
        "error": {
            "loadFailed": "Profil yüklenemedi"
        },
        "notFound": "Profil bulunamadı",
        "noBio": "Henüz biyografi yok",
        "postsTitle": "Gönderiler",
        "postsDesc": "Bu kullanıcının oluşturduğu gönderiler",
        "noPosts": "Henüz gönderi yok",
        "followers": {
            "button": "Takipçiler",
            "empty": "Henüz takipçi yok"
        },
        "following": {
            "button": "Takip Edilenler",
            "empty": "Henüz kimse takip edilmiyor"
        },
        "follow": "Takip Et",
        "unfollow": "Takibi Bırak"
    },
    "main" : {
        "navbar": "Ana Sayfa"
    },
    "feed" : {
        "navbar": "Gündem",
        "title": "Gündem", 
        "loading": "Gönderiler yükleniyor...",
        "loadingMore": "Daha fazla yükleniyor...",
        "loadMore": "Daha Fazla Yükle",
        "refresh": "Yenile",
        "latest": "En Son",
        "popular": "Popüler",
        "endOfFeed": "Sona ulaştınız!",
        "createPost": {
            "title": "Bir Şeyler Paylaş",
            "subtitle": "Aklından neler geçiyor?",
            "placeholder": "Gönderi Oluştur",
            "content": {
                "label": "İçerik",
                "placeholder": "Düşüncelerini paylaş..."
            },
            "image": {
                "label": "Fotoğraf (İsteğe Bağlı)",
                "selected": "Resim seçildi"
            },
            "submit": "Paylaş"
        },
        "empty": {
            "title": "Henüz gönderi yok",
            "description": "İlk paylaşımı yapan siz olun!"
        },
        "tryAgain": "Tekrar Dene",
        "error": {
            "loadFailed": "Gönderiler yüklenemedi",
            "loadMoreFailed": "Daha fazla gönderi yüklenemedi"
        }
    },
    "goals" : {
        "navbar": "Hedefler",
        "title": "Hedefler",
        "loading": "Yükleniyor...",
        "empty": "Hedef bulunamadı",
        "type": "Tür",
        "restriction": "Kısıt (g)",
        "duration": "Süre (gün)",
        "progress": "Tüketim",
        "cardTitle": "{{type}} hedefi",
        "showDetails": "Detayları göster",
        "hideDetails": "Detayları gizle",
        "summaryDuration": "{{count}} gün aralığı",
        "summaryAverage": "Günlük ortalama",
        "summaryWasteLabel": "Seçilen atık türü",
        "summaryRange": "Takip penceresi",
        "summaryStart": "Başlangıç tarihi",
        "summaryEnd": "Bitiş tarihi",
        "summaryWasteType": "Atık türü",
        "summaryTypePlaceholder": "örn. PLASTIC",
        "summaryFetch": "Verileri yenile",
        "summaryFetching": "Yükleniyor...",
        "summaryError": "Atık özeti yüklenemedi.",
        "summaryNoData": "Veri bulunamadı",
        "summaryNoDataDescription": "Lütfen bir başlangıç ve bitiş tarihi ve atık türü seçin",
        "summaryNoDataButton": "Verileri yenile",
        "summaryNoDataButtonLoading": "Yükleniyor...",
        "summaryScaleMax": "Ölçek max",
        "summaryTotal": "Toplam",
        "monthlyTitle": "12 Aylık Atık Trendleri",
        "wasteType": "Atık türü",
        "save": "Kaydet",
        "cancel": "İptal",
        "logWaste": "Atık kaydet",
        "logWasteDescription": "Bir atık ürünü ve miktarı seçin",
        "item": "Ürün",
        "quantity": "Miktar",
        "log": "Kayıt Ekle",
        "createTitle": "Atık hedefi oluştur",
        "createDesc": "Yeni bir atık hedefi oluşturun",
        "editTitle": "Atık hedefi düzenle",
        "editDesc": "Atık hedefinizi güncelleyin",
        "create": "Atık hedefi oluştur"


    },
    "wasteTypes": {
        "GLASS": "Cam",
        "METAL": "Metal",
        "ORGANIC": "Organik",
        "PAPER": "Kağıt",
        "PLASTIC": "Plastik"
    },
    "challenge" : {
        "navbar": "Etkinlikler"
    },
    "logout": {
        "label": "Çıkış Yap",
        "dialog": {
            "title": "Çıkışı Onayla",
            "description": "Çıkış yapmak istediğinizden emin misiniz? Hesabınıza erişmek için tekrar giriş yapmanız gerekecek.",
            "cancel": "İptal",
            "confirm": "Çıkış Yap"
        }
    },
    "mainpage": {
        "navbar": "Ana Sayfa",
        "challengesTitle": "Katıldığınız Etkinlikler",
        "challengesDesc": "Şu an katıldığınız etkinlikler",
        "noChallenges": "Aktif etkinlik yok",
        "type": "Tür",
        "status": "Durum",
        "dates": "Tarih",
        "feedTitle": "Takip Akışı",
        "feedDesc": "Takip ettiklerinizden son gönderiler",
        "noPosts": "Gönderi yok",
        "likes": "Beğeni",
        "comments": "Yorum"
    },
    "moderator": {
        "navbar": "Moderatör",
        "title": "Moderatör kuyruğu",
        "subtitle": "Çözümlenmemiş raporları inceleyin ve yanıtlayın",
        "refresh": "Yenile",
        "refreshing": "Yenileniyor...",
        "empty": "Çözümlenmemiş rapor yok — her şey yolunda!",
        "reportedBy": "{{username}} tarafından bildirildi",
        "reportedAt": "{{time}} tarihinde bildirildi",
        "objectId": "Kimlik {{id}}",
        "error": "Raporlar yüklenemedi",
        "noUsername": "Moderatör kullanıcı adı eksik",
        "solve": "Çözüldü olarak işaretle",
        "solving": "İşaretleniyor...",
        "solveError": "Rapor çözüldü olarak işaretlenemedi",
        "delete": "İçeriği sil",
        "deleting": "Siliniyor...",
        "deleteError": "Bildirilen içerik silinemedi",
        "unsupportedContent": "Desteklenmeyen içerik türü",
        "view": "İçeriği görüntüle",
        "viewing": "İçerik yükleniyor...",
        "viewError": "Bildirilen içerik yüklenemedi",
        "dialogTitle": "Bildirilen {{type}}",
        "commentPreview": "{{username}} kullanıcısının yorumu"
    },
    "challenges": {
        "title": "Etkinlikler",
        "leaderboard": "Liderlik Tablosu",
        "leaderboardEmpty": "Henüz kayıt yok",
        "attendError": "Etkinliğe katılınamadı",
        "leaveError": "Etkinlikten ayrılınamadı",
        "logError": "Etkinlik ilerlemesi kaydedilemedi",
        "invalidAmount": "Lütfen pozitif bir miktar girin",
        "enterAmount": "Miktar girin",
        "submit": "Gönder",
        "type": "Tür",
        "status": "Durum",
        "dates": "Tarih",
        "target": "Hedef",
        "amount": "Miktar",
        "leave": "Ayrıl",
        "leaving": "Ayrılıyor...",
        "attend": "Katıl",
        "attending": "Katılıyor...",
        "log": "Kayıt Ekle",
        "logging": "Ekleniyor...",
        "loading": "Yükleniyor...",
        "noChallenges": "Etkinlik bulunamadı",
        "create": {
            "createChallenge": "Etkinlik Yarat",
            "titleLabel": "Etkinlik Oluştur",
            "name": "Başlık",
            "namePlaceholder": "Etkinlik başlığını girin",
            "description": "Açıklama",
            "descriptionPlaceholder": "Etkinlik açıklamasını girin",
            "type": "Tür",
            "typePlaceholder": "Etkinlik türünü seçin",
            "amount": "Miktar",
            "amountPlaceholder": "Hedef miktarı girin",
            "startDate": "Başlangıç Tarihi",
            "endDate": "Bitiş Tarihi",
            "missingFields": "Lütfen tüm gerekli alanları doldurun",
            "amountError": "Miktar 0'dan büyük bir sayı olmalıdır",
            "dateError": "Bitiş tarihi, başlangıç tarihinden sonra olmalıdır",
            "createSuccess": "Etkinlik başarıyla oluşturuldu",
            "createError": "Etkinlik oluşturulamadı"
        }
    },
    "post": {
        "imageAlt": "{{username}}'in gönderi resmi",
        "imageDialogTitle": "{{username}}'in gönderi resmi",
        "imageDialogTitleGeneric": "Gönderi resmi",
        "closeImage": "Resmi kapat",
        "like": "Gönderiyi beğen",
        "unlike": "Beğeniyi kaldır",
        "save": "Gönderiyi kaydet",
        "unsave": "Kaydedilenleri kaldır",
        "showComments": "Yorumları göster",
        "likes": "{{count}} beğeni",
        "viewComments": "{{count}} yorumu görüntüle",
        "hideComments": "Yorumları gizle",
        "edit": {
            "title": "Gönderiyi Düzenle",
            "button": "Gönderiyi düzenle",
            "currentImage": "Mevcut resim yeni bir resim yüklemediğiniz sürece korunacak",
            "newImage": "Yeni Resim Yükle (İsteğe Bağlı)",
            "save": "Değişiklikleri Kaydet",
            "saving": "Kaydediliyor..."
        },
        "delete": {
            "title": "Gönderiyi Sil",
            "button": "Gönderiyi sil",
            "description": "Bu gönderiyi silmek istediğinizden emin misiniz? Bu işlem geri alınamaz.",
            "confirm": "Sil",
            "cancel": "İptal",
            "deleting": "Siliniyor..."
        },
        "timeAgo": {
            "seconds": "{{count}}sn",
            "minutes": "{{count}}dk",
            "hours": "{{count}}sa",
            "days": "{{count}}g"
        }
    },
    "kindnessReminder": {
        "message": "İletişiminizde nazik ve saygılı olmayı unutmayın. Birlikte olumlu bir topluluk oluşturalım!"
    },
    "comment": {
        "placeholder": "Yorum ekle...",
        "save": "Kaydet",
        "cancel": "İptal",
        "edit": "Yorumu düzenle",
        "delete": "Yorumu sil",
        "deleteDialog": {
            "title": "Yorumu Sil",
            "description": "Bu yorumu silmek istediğinizden emin misiniz? Bu işlem geri alınamaz.",
            "confirm": "Sil",
            "cancel": "İptal",
            "deleting": "Siliniyor..."
        },
        "timeAgo": {
            "seconds": "{{count}}sn",
            "minutes": "{{count}}dk",
            "hours": "{{count}}sa",
            "days": "{{count}}g"
        },
        "send": "Yorumu Gönder"
    },
    "reports": {
        "titlePost": "Gönderiyi bildir",
        "titleComment": "Yorumu bildir",
        "description": "Bu içerikte neyin yanlış olduğunu söyleyerek topluluğu güvende tutmamıza yardımcı olun.",
        "reasonLabel": "Sebep",
        "reasonPlaceholder": "Sorunu açıklayın...",
        "submit": "Bildirimi gönder",
        "submitting": "Gönderiliyor...",
        "success": "Bildirim alındı. Topluluğu denetlememize yardımcı olduğunuz için teşekkürler.",
        "error": "Bildirimi gönderemedik. Lütfen tekrar deneyin.",
        "missingReason": "Lütfen kısa bir açıklama girin.",
        "loginRequired": "İçeriği bildirmek için giriş yapın",
        "typeLabel": "Bildirimin türü",
        "typeOptions": {
            "SPAM": "Spam veya yanıltıcı içerik",
            "HARASSMENT": "Taciz veya nefret söylemi",
            "MISINFORMATION": "Yanlış bilgi",
            "OTHER": "Diğer sorun"
        }
    },
    "search": {
        "placeholder": "Gönderi ara...",
        "button": "Ara",
        "clear": "Temizle",
        "results": "Arama Sonuçları",
        "noResults": "Aramanıza uygun gönderi bulunamadı.",
        "loading": "Aranıyor...",
        "error": "Gönderi arama başarısız. Lütfen tekrar deneyin."
    },
    "notifications": {
        "title": "Bildirimler",
        "unread": "Yeni",
        "markAsRead": "Okundu olarak işaretle",
        "markAllRead": "Tümünü okundu işaretle",
        "noNotifications": "Henüz bildirim yok",
        "loading": "Bildirimler yükleniyor...",
        "error": "Bildirimler yüklenemedi",
        "timeAgo": {
            "seconds": "{{count}}sn",
            "minutes": "{{count}}dk",
            "hours": "{{count}}sa",
            "days": "{{count}}g"
        },
        "types": {
            "like": "{{actor}} {{objectType}} beğendi",
            "comment": "{{actor}} {{objectType}} yorum yaptı",
            "follow": "{{actor}} sizi takip etmeye başladı",
            "share": "{{actor}} {{objectType}} paylaştı",
            "challenge": "Etkinlik sona erdi",
            "mention": "{{actor}} sizi bir {{objectType}} bahsetti",
            "default": "{{actor}} {{type}}"
        },
        "likedYourPost_suffix": "gönderinizi beğendi",
        "commentedOnYourPost_suffix": "gönderinize yorum yaptı",
<<<<<<< HEAD
        "startedFollowing_suffix": "sizi takip etmeye başladı"
    },
    "feedback": {
        "buttonLabel": "Geri Bildirim Gönder",
        "title": "Geri Bildiriminizi Paylaşın",
        "description": "Düşüncelerinizi, önerilerinizi veya sorunları paylaşarak bize yardımcı olun.",
        "messageLabel": "Mesajınız",
        "placeholder": "Ne düşündüğünüzü bize söyleyin...",
        "charCount": "{{count}} / {{max}} karakter",
        "submitting": "Gönderiliyor...",
        "success": "Teşekkürler! Geri bildiriminiz başarıyla gönderildi.",
        "error": "Geri bildirim gönderilemedi. Lütfen daha sonra tekrar deneyin.",
        "emptyError": "Lütfen göndermeden önce geri bildiriminizi girin.",
        "authError": "Geri bildirim göndermek için giriş yapmalısınız.",
        "forbiddenError": "Geri bildirim gönderme izniniz yok. Lütfen giriş yaptığınızdan emin olun.",
        "userNotFoundError": "Kullanıcı hesabı bulunamadı. Lütfen tekrar giriş yapmayı deneyin."
    },
    "badges": {
        "title": "Rozet Kataloğu",
        "subtitle": "WasteLess içinde kazanabileceğiniz rozetlere göz atın.",
        "loginRequired": "Rozetlerinizi görmek için lütfen giriş yapın.",
        "loadError": "Rozetler yüklenemedi.",
        "filters": {
            "all": "Tüm kategoriler"
        },
        "categories": {
            "waste": "Hedefler",
            "challenge": "Etkinlikler",
            "social": "Sosyal",
            "community": "Topluluk"
        },
        "status": {
            "earned": "Kazanıldı",
            "locked": "Kilitli"
        },
        "badgeNames": {
            "plasticSaver": "Plastik Kurtarıcı",
            "plasticHero": "Plastik Kahramanı",
            "plasticLegend": "Plastik Efsanesi",
            "paperSaver": "Kağıt Kurtarıcı",
            "paperHero": "Kağıt Kahramanı",
            "paperLegend": "Kağıt Efsanesi",
            "glassSaver": "Cam Kurtarıcı",
            "glassHero": "Cam Kahramanı",
            "glassLegend": "Cam Efsanesi",
            "metalSaver": "Metal Kurtarıcı",
            "metalHero": "Metal Kahramanı",
            "metalLegend": "Metal Efsanesi",
            "organicSaver": "Organik Kurtarıcı",
            "organicHero": "Organik Kahramanı",
            "organicLegend": "Organik Efsanesi",
            "topChallenger": "Zirve Yarışçısı"
        },
        "badgeDescriptions": {
            "plasticSaver": "Bu rozeti kazanmak için hedeflerde 1.000g (1kg) plastik atık kayıt edin.",
            "plasticHero": "Bu rozeti kazanmak için hedeflerde 5.000g (5kg) plastik atık kayıt edin.",
            "plasticLegend": "Bu rozeti kazanmak için hedeflerde 10.000g (10kg) plastik atık kayıt edin.",
            "paperSaver": "Bu rozeti kazanmak için hedeflerde 1.000g (1kg) kağıt atık kayıt edin.",
            "paperHero": "Bu rozeti kazanmak için hedeflerde 5.000g (5kg) kağıt atık kayıt edin.",
            "paperLegend": "Bu rozeti kazanmak için hedeflerde 10.000g (10kg) kağıt atık kayıt edin.",
            "glassSaver": "Bu rozeti kazanmak için hedeflerde 1.000g (1kg) cam atık kayıt edin.",
            "glassHero": "Bu rozeti kazanmak için hedeflerde 5.000g (5kg) cam atık kayıt edin.",
            "glassLegend": "Bu rozeti kazanmak için hedeflerde 10.000g (10kg) cam atık kayıt edin.",
            "metalSaver": "Bu rozeti kazanmak için hedeflerde 1.000g (1kg) metal atık kayıt edin.",
            "metalHero": "Bu rozeti kazanmak için hedeflerde 5.000g (5kg) metal atık kayıt edin.",
            "metalLegend": "Bu rozeti kazanmak için hedeflerde 10.000g (10kg) metal atık kayıt edin.",
            "organicSaver": "Bu rozeti kazanmak için hedeflerde 1.000g (1kg) organik atık kayıt edin.",
            "organicHero": "Bu rozeti kazanmak için hedeflerde 5.000g (5kg) organik atık kayıt edin.",
            "organicLegend": "Bu rozeti kazanmak için hedeflerde 10.000g (10kg) organik atık kayıt edin.",
            "topChallenger": "Herhangi bir etkinliği liderlik tablosunda ilk 3’te tamamlayın."
        }
=======
        "startedFollowing_suffix": "sizi takip etmeye başladı",
        "sharedYourPost_suffix": "gönderinizi paylaştı",
        "challengeEnded_suffix": "sona erdi"
>>>>>>> bd0f9e2f
    }
}<|MERGE_RESOLUTION|>--- conflicted
+++ resolved
@@ -414,8 +414,9 @@
         },
         "likedYourPost_suffix": "gönderinizi beğendi",
         "commentedOnYourPost_suffix": "gönderinize yorum yaptı",
-<<<<<<< HEAD
-        "startedFollowing_suffix": "sizi takip etmeye başladı"
+        "startedFollowing_suffix": "sizi takip etmeye başladı",
+        "sharedYourPost_suffix": "gönderinizi paylaştı",
+        "challengeEnded_suffix": "sona erdi"
     },
     "feedback": {
         "buttonLabel": "Geri Bildirim Gönder",
@@ -486,10 +487,5 @@
             "organicLegend": "Bu rozeti kazanmak için hedeflerde 10.000g (10kg) organik atık kayıt edin.",
             "topChallenger": "Herhangi bir etkinliği liderlik tablosunda ilk 3’te tamamlayın."
         }
-=======
-        "startedFollowing_suffix": "sizi takip etmeye başladı",
-        "sharedYourPost_suffix": "gönderinizi paylaştı",
-        "challengeEnded_suffix": "sona erdi"
->>>>>>> bd0f9e2f
     }
 }