import { useState, useEffect } from 'react';
import { Button } from '@/components/ui/button';
import { Card } from '@/components/ui/card';
import { Avatar, AvatarFallback, AvatarImage } from '@/components/ui/avatar';
import { Heart, MessageCircle, Bookmark, BookmarkCheck, Trash2 } from 'lucide-react';
import { useTranslation } from 'react-i18next';
import { cn } from '@/lib/utils';
import type { PostItem } from '@/lib/api/schemas/posts';
import { LikesApi } from '@/lib/api/likes';
import { PostsApi } from '@/lib/api/posts';
import CommentSection from './comment-section';
import EditPostDialog from './edit-post-dialog';
import ImageDialog from './image-dialog';
import {
  Dialog,
  DialogContent,
  DialogDescription,
  DialogFooter,
  DialogHeader,
  DialogTitle,
} from '@/components/ui/dialog';
import userAvatar from '@/assets/user.png';
import imageFallback from '@/assets/image-fallback.png';
import { useProfilePhoto } from '@/hooks/useProfilePhotos';
import ReportAlarmButton from '@/components/common/ReportAlarmButton';
import { Textarea } from '@/components/ui/textarea';
import { ReportsApi } from '@/lib/api/reports';
import { toast } from 'sonner';

const REPORT_TYPES = ['SPAM', 'HARASSMENT', 'MISINFORMATION', 'OTHER'] as const;

interface PostCardProps {
  post: PostItem;
  onPostUpdate?: (post: PostItem) => void;
  onPostDelete?: (postId: number) => void;
  onUsernameClick?: (username: string) => void;
  className?: string;
}

export default function PostCard({ post, onPostUpdate, onPostDelete, onUsernameClick, className }: PostCardProps) {
  const { t } = useTranslation();
  const [commentCount, setCommentCount] = useState(post.comments || 0);
  const [showComments, setShowComments] = useState(false);
  
  // Optimistic state management - initialize from post data
  const [isLiked, setIsLiked] = useState(post.liked || false);
  const [isSaved, setIsSaved] = useState(post.saved || false);
  const [likeCount, setLikeCount] = useState(post.likes || 0);
  const [isLoading, setIsLoading] = useState(false);

  // Delete dialog state
  const [showDeleteDialog, setShowDeleteDialog] = useState(false);
  const [isDeleting, setIsDeleting] = useState(false);

  // Image dialog state
  const [showImageDialog, setShowImageDialog] = useState(false);
<<<<<<< HEAD
  const [postImageSrc, setPostImageSrc] = useState(post.photoUrl);
=======
  const [showProfileImageDialog, setShowProfileImageDialog] = useState(false);
>>>>>>> 5ba01693

  // Report dialog state
  const [reportDialogOpen, setReportDialogOpen] = useState(false);
  const [reportReason, setReportReason] = useState('');
  const [reportType, setReportType] = useState<(typeof REPORT_TYPES)[number]>(REPORT_TYPES[0]);
  const [reportError, setReportError] = useState<string | null>(null);
  const [isReporting, setIsReporting] = useState(false);

  const currentUser = typeof window !== 'undefined' ? localStorage.getItem('username') : null;

  // Fetch profile photo for post creator
  const { photoUrl: creatorPhotoUrl } = useProfilePhoto(post.creatorUsername);

  // Sync local state with post prop changes
  useEffect(() => {
    setIsLiked(post.liked || false);
    setIsSaved(post.saved || false);
    setLikeCount(post.likes || 0);
    setCommentCount(post.comments || 0);
    setPostImageSrc(post.photoUrl);
  }, [post.liked, post.saved, post.likes, post.comments, post.photoUrl]);

  // Optimistic like toggle with revert on failure
  const handleLike = async () => {
    if (!currentUser || isLoading) return;

    // Store previous state before optimistic update
    const prevLiked = isLiked;
    const prevCount = likeCount;
    const willBeLiked = !isLiked;
    const newCount = prevLiked ? Math.max(0, prevCount - 1) : prevCount + 1;
    
    // Optimistic update
    setIsLiked(willBeLiked);
    setLikeCount(newCount);
    setIsLoading(true);

    try {
      if (prevLiked) {
        // Currently liked, so unlike it
        await LikesApi.remove({ username: currentUser, postId: post.postId });
      } else {
        // Currently not liked, so like it
        await LikesApi.add({ username: currentUser, postId: post.postId });
      }
      onPostUpdate?.({ ...post, likes: newCount, liked: willBeLiked, comments: commentCount });
    } catch (error) {
      // Revert on failure
      console.error('Error toggling like:', error);
      setIsLiked(prevLiked);
      setLikeCount(prevCount);
    } finally {
      setIsLoading(false);
    }
  };

  // Optimistic save toggle with revert on failure
  const handleSave = async () => {
    if (!currentUser || isLoading) return;

    // Store previous state before optimistic update
    const prevSaved = isSaved;
    const willBeSaved = !isSaved;
    
    // Optimistic update
    setIsSaved(willBeSaved);
    setIsLoading(true);

    try {
      if (prevSaved) {
        // Currently saved, so unsave it
        await PostsApi.deleteSaved(post.postId, currentUser);
      } else {
        // Currently not saved, so save it
        await PostsApi.save(post.postId, { username: currentUser });
      }
      onPostUpdate?.({ ...post, saved: willBeSaved, comments: commentCount });
    } catch (error) {
      // Revert on failure
      console.error('Error toggling save:', error);
      setIsSaved(prevSaved);
    } finally {
      setIsLoading(false);
    }
  };

  const formatDate = (dateString: string) => {
    try {
      const date = new Date(dateString);
      const dateFormatted = date.toLocaleDateString('en-US', {
        month: 'short',
        day: 'numeric',
        year: 'numeric'
      });
      const timeFormatted = date.toLocaleTimeString('en-US', {
        hour: '2-digit',
        minute: '2-digit',
        hour12: true
      });
      return { date: dateFormatted, time: timeFormatted };
    } catch {
      return { date: dateString, time: '' };
    }
  };

  const handleCommentAdded = () => {
    setCommentCount(prev => prev + 1);
  };

  const handleDeletePost = async () => {
    if (!currentUser || isDeleting) return;

    setIsDeleting(true);
    try {
      await PostsApi.remove(post.postId);
      onPostDelete?.(post.postId);
      setShowDeleteDialog(false);
    } catch (error) {
      console.error('Error deleting post:', error);
    } finally {
      setIsDeleting(false);
    }
  };

  const { date, time } = formatDate(post.createdAt || post.savedAt || '');

  const handleOpenReport = () => {
    if (!currentUser) {
      toast.error(t('reports.loginRequired', 'Sign in to report content'));
      return;
    }
    setReportDialogOpen(true);
  };

  const resetReportState = () => {
    setReportReason('');
    setReportError(null);
    setReportType(REPORT_TYPES[0]);
  };

  const handleReportSubmit = async () => {
    if (!currentUser) {
      toast.error(t('reports.loginRequired', 'Sign in to report content'));
      return;
    }
    if (!reportReason.trim()) {
      setReportError(t('reports.missingReason', 'Please provide a short explanation.'));
      return;
    }
    setIsReporting(true);
    try {
      await ReportsApi.create({
        reporterName: currentUser,
        description: reportReason.trim(),
        type: reportType,
        contentType: 'POST',
        objectId: post.postId,
      });
      toast.success(t('reports.success', 'Report submitted. Thank you!'));
      setReportDialogOpen(false);
      resetReportState();
    } catch (error) {
      console.error('Error reporting post:', error);
      toast.error(t('reports.error', 'Failed to submit report'));
    } finally {
      setIsReporting(false);
    }
  };

  return (
    <Card className={cn(
      "w-full max-w-2xl mx-auto overflow-hidden p-0 py-0 gap-0 h-auto min-h-[180px]",
      className
    )}>
      {/* Post Image */}
      {post.photoUrl && (
        <div 
          className="w-full aspect-square relative overflow-hidden cursor-pointer hover:opacity-95 transition-opacity bg-muted flex items-center justify-center"
          onClick={() => setShowImageDialog(true)}
          role="button"
          tabIndex={0}
          onKeyDown={(e) => {
            if (e.key === 'Enter' || e.key === ' ') {
              e.preventDefault();
              setShowImageDialog(true);
            }
          }}
        >
          <img
            src={postImageSrc || post.photoUrl}
            onError={() => setPostImageSrc(imageFallback)}
            alt={t('post.imageAlt', { username: post.creatorUsername, defaultValue: `${post.creatorUsername}'s post image` })}
            className={cn(
              "w-full h-full",
              postImageSrc === imageFallback ? "object-contain max-w-[20%] max-h-[20%]" : "object-cover"
            )}
            loading="lazy"
          />
        </div>
      )}

      {/* Username and Content with Avatar */}
      <div className="px-3 pt-2 pb-1">
        <div className="flex items-center justify-between">
          <div className="flex items-center gap-2">
            <Avatar 
              className="w-6 h-6 cursor-pointer hover:opacity-80 transition-opacity"
              onClick={() => setShowProfileImageDialog(true)}
              role="button"
              tabIndex={0}
              onKeyDown={(e) => {
                if (e.key === 'Enter' || e.key === ' ') {
                  e.preventDefault();
                  setShowProfileImageDialog(true);
                }
              }}
            >
              <AvatarImage
                src={creatorPhotoUrl || userAvatar}
                alt={post.creatorUsername
                  ? t('profile.photoAlt', {
                      username: post.creatorUsername,
                      defaultValue: `${post.creatorUsername}'s profile photo`,
                    })
                  : t('profile.photoAltAnon', 'Profile photo')}
              />
              <AvatarFallback className="bg-primary text-primary-foreground text-xs">
                {post.creatorUsername.charAt(0).toUpperCase()}
              </AvatarFallback>
            </Avatar>
            <div
              role="link"
              tabIndex={0}
              onClick={() => onUsernameClick?.(post.creatorUsername)}
              onKeyDown={(e) => {
                if (e.key === 'Enter' || e.key === ' ') {
                  e.preventDefault();
                  onUsernameClick?.(post.creatorUsername);
                }
              }}
              className="font-semibold text-sm hover:underline focus-visible:outline-none focus-visible:ring-2 focus-visible:ring-primary rounded cursor-pointer"
              aria-label={t('profile.userLabel', { username: post.creatorUsername, defaultValue: `User ${post.creatorUsername}` })}
            >
              {post.creatorUsername}
            </div>
          </div>
          <div className="text-right">
            <p className="text-xs text-muted-foreground">{date}</p>
            <p className="text-[10px] text-muted-foreground/70">{time}</p>
          </div>
        </div>
        {post.content && (
          <p className="text-sm text-gray-700 mt-1">{post.content}</p>
        )}
      </div>

      {/* Action Buttons */}
      <div className="flex items-center justify-between px-3 pb-1">
        <div className="flex items-center gap-3">
          <Button
            variant="ghost"
            size="icon"
            onClick={handleLike}
            disabled={isLoading}
            className={cn(
              "hover:bg-red-50 hover:text-red-500 transition-colors h-8 w-8",
              isLiked && "text-red-500"
            )}
            aria-label={isLiked ? t('post.unlike', 'Unlike post') : t('post.like', 'Like post')}
          >
            <Heart className={cn("h-4 w-4", isLiked && "fill-current")} />
          </Button>
          <Button
            variant="ghost"
            size="icon"
            onClick={() => setShowComments(!showComments)}
            className="hover:bg-blue-50 hover:text-blue-500 transition-colors h-8 w-8"
            aria-label={showComments ? t('post.hideComments', 'Hide comments') : t('post.showComments', 'Show comments')}
          >
            <MessageCircle className="h-4 w-4" />
          </Button>
        </div>
        <div className="flex items-center gap-2">
          <ReportAlarmButton
            size="sm"
            onClick={handleOpenReport}
            aria-label={t('reports.titlePost', 'Report post')}
            title={t('reports.titlePost', 'Report post')}
          />
          <Button
            variant="ghost"
            size="icon"
            onClick={handleSave}
            disabled={isLoading}
            className={cn(
              "hover:bg-amber-50 hover:text-amber-600 transition-colors h-8 w-8",
              isSaved && "text-amber-600"
            )}
            aria-label={isSaved ? t('post.unsave', 'Unsave post') : t('post.save', 'Save post')}
          >
            {isSaved ? (
              <BookmarkCheck className="h-4 w-4 fill-current" />
            ) : (
              <Bookmark className="h-4 w-4" />
            )}
          </Button>
          {currentUser === post.creatorUsername && (
            <>
              <EditPostDialog
                post={post}
                currentUsername={currentUser}
                onPostUpdated={(updatedPost) => onPostUpdate?.(updatedPost)}
              />
              <Button
                variant="ghost"
                size="icon"
                onClick={() => setShowDeleteDialog(true)}
                className="hover:bg-red-50 hover:text-red-600 transition-colors h-8 w-8"
                aria-label={t('post.delete.button', 'Delete post')}
              >
                <Trash2 className="h-4 w-4" />
              </Button>
            </>
          )}
        </div>
      </div>

      {/* Like Count */}
      {likeCount > 0 && (
        <div className="px-3">
          <p className="text-sm font-semibold">
            {t('post.likes', { count: likeCount })}
          </p>
        </div>
      )}

      {/* Comments Count */}
      {commentCount > 0 && (
        <div className="px-3 pb-2">
          <Button
            variant="ghost"
            size="sm"
            onClick={() => setShowComments(!showComments)}
            className="text-muted-foreground hover:text-foreground p-0 h-auto font-normal"
          >
            {showComments
              ? t('post.hideComments')
              : t('post.viewComments', { count: commentCount })
            }
          </Button>
        </div>
      )}

      {/* Comment Section */}
      {showComments && (
        <CommentSection
          postId={post.postId}
          onCommentAdded={handleCommentAdded}
          onUsernameClick={onUsernameClick}
        />
      )}

      {/* Bottom Padding */}
      <div className="pb-3"></div>

      {/* Delete Confirmation Dialog */}
      <Dialog open={showDeleteDialog} onOpenChange={setShowDeleteDialog}>
        <DialogContent className="sm:max-w-md">
          <DialogHeader>
            <DialogTitle>{t('post.delete.title')}</DialogTitle>
            <DialogDescription>
              {t('post.delete.description')}
            </DialogDescription>
          </DialogHeader>
          <DialogFooter className="flex gap-2 sm:justify-end">
            <Button
              variant="outline"
              onClick={() => setShowDeleteDialog(false)}
              disabled={isDeleting}
            >
              {t('post.delete.cancel')}
            </Button>
            <Button
              variant="destructive"
              onClick={handleDeletePost}
              disabled={isDeleting}
            >
              {isDeleting ? t('post.delete.deleting') : t('post.delete.confirm')}
            </Button>
          </DialogFooter>
        </DialogContent>
      </Dialog>

      {/* Report Dialog */}
      <Dialog
        open={reportDialogOpen}
        onOpenChange={(open) => {
          setReportDialogOpen(open);
          if (!open) resetReportState();
        }}
      >
        <DialogContent className="sm:max-w-md">
          <DialogHeader>
            <DialogTitle>{t('reports.titlePost', 'Report post')}</DialogTitle>
            <DialogDescription>{t('reports.description', 'Help us keep the community safe by telling us what is wrong with this content.')}</DialogDescription>
          </DialogHeader>
          <div className="space-y-2">
            <div className="space-y-1">
              <label className="text-sm font-medium text-foreground" htmlFor={`report-type-${post.postId}`}>
                {t('reports.typeLabel', 'Report type')}
              </label>
              <select
                id={`report-type-${post.postId}`}
                value={reportType}
                onChange={(e) => setReportType(e.target.value as (typeof REPORT_TYPES)[number])}
                className="w-full rounded-md border border-input bg-background px-3 py-2 text-sm focus-visible:outline-none focus-visible:ring-2 focus-visible:ring-primary"
              >
                {REPORT_TYPES.map((type) => (
                  <option key={type} value={type}>
                    {t(`reports.typeOptions.${type}`, type)}
                  </option>
                ))}
              </select>
            </div>
            <label className="text-sm font-medium text-foreground" htmlFor={`report-reason-${post.postId}`}>
              {t('reports.reasonLabel', 'Reason')}
            </label>
            <Textarea
              id={`report-reason-${post.postId}`}
              value={reportReason}
              onChange={(e) => {
                setReportReason(e.target.value);
                if (reportError) setReportError(null);
              }}
              placeholder={t('reports.reasonPlaceholder', 'Describe the issue...')}
              maxLength={500}
            />
            {reportError && <p className="text-sm text-destructive">{reportError}</p>}
          </div>
          <DialogFooter className="flex gap-2 sm:justify-end">
            <Button variant="outline" onClick={() => setReportDialogOpen(false)} disabled={isReporting}>
              {t('common.cancel', 'Cancel')}
            </Button>
            <Button onClick={handleReportSubmit} disabled={isReporting}>
              {isReporting ? t('reports.submitting', 'Submitting...') : t('reports.submit', 'Submit report')}
            </Button>
          </DialogFooter>
        </DialogContent>
      </Dialog>

      {/* Image Dialog */}
      {post.photoUrl && (
        <ImageDialog
          open={showImageDialog}
          onOpenChange={setShowImageDialog}
          imageUrl={post.photoUrl}
          altText={t('post.imageAlt', { username: post.creatorUsername, defaultValue: `${post.creatorUsername}'s post image` })}
          username={post.creatorUsername}
        />
      )}

      {/* Profile Photo Dialog */}
      <ImageDialog
        open={showProfileImageDialog}
        onOpenChange={setShowProfileImageDialog}
        imageUrl={userAvatar}
        altText={
          post.creatorUsername
            ? t('profile.photoAlt', {
                username: post.creatorUsername,
                defaultValue: `${post.creatorUsername}'s profile photo`,
              })
            : t('profile.photoAltAnon', 'Profile photo')
        }
        username={post.creatorUsername}
      />
    </Card>
  );
}<|MERGE_RESOLUTION|>--- conflicted
+++ resolved
@@ -54,11 +54,8 @@
 
   // Image dialog state
   const [showImageDialog, setShowImageDialog] = useState(false);
-<<<<<<< HEAD
   const [postImageSrc, setPostImageSrc] = useState(post.photoUrl);
-=======
   const [showProfileImageDialog, setShowProfileImageDialog] = useState(false);
->>>>>>> 5ba01693
 
   // Report dialog state
   const [reportDialogOpen, setReportDialogOpen] = useState(false);
