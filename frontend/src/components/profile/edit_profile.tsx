--- conflicted
+++ resolved
@@ -138,43 +138,6 @@
                 <Button type="button" variant="outline">
                     {t('profile.edit')}
                 </Button>
-<<<<<<< HEAD
-            </PopoverTrigger>
-        <PopoverContent className="w-96">
-            <div className="flex flex-col items-center gap-4">
-                {/* Photo with hover edit overlay */}
-                <div
-                    className="relative group w-32 h-32 rounded-full overflow-hidden bg-muted border border-border cursor-pointer focus:outline-none focus:ring-2 focus:ring-ring"
-                    onClick={() => fileInputRef.current?.click()}
-                    onKeyDown={(e) => {
-                        if (e.key === 'Enter' || e.key === ' ') {
-                            e.preventDefault();
-                            fileInputRef.current?.click();
-                        }
-                    }}
-                    role="button"
-                    tabIndex={0}
-                    aria-label={t('profile.changePhoto')}
-                >
-                    {photoUrl ? (
-                        <img
-                            src={profilePhotoSrc || photoUrl}
-                            onError={() => setProfilePhotoSrc(userAvatar)}
-                            alt={storedUsername ? t('profile.photoAlt', { username: storedUsername, defaultValue: `${storedUsername}'s profile photo` }) : t('profile.photoAltAnon', 'Profile photo')}
-                            className="w-full h-full object-cover"
-                        />
-                    ) : (
-                        <div className="w-full h-full grid place-items-center text-muted-foreground">{t('profile.noPhoto', 'No photo')}</div>
-                    )}
-                    <div className="absolute inset-0 bg-black/40 opacity-0 group-hover:opacity-100 transition-opacity flex items-center justify-center">
-                        <div className="flex items-center gap-2 text-white text-sm">
-                            {/* Pencil icon */}
-                            <svg aria-hidden="true" focusable="false" width="16" height="16" viewBox="0 0 24 24" fill="none" stroke="currentColor" strokeWidth="2" strokeLinecap="round" strokeLinejoin="round">
-                                <path d="M12 20h9" />
-                                <path d="M16.5 3.5a2.121 2.121 0 0 1 3 3L7 19l-4 1 1-4 12.5-12.5z" />
-                            </svg>
-                            <span>{t('profile.editImage', 'Edit image')}</span>
-=======
             </DialogTrigger>
             <DialogContent className="w-[min(95vw,460px)] max-h-[85vh] overflow-y-auto p-6">
                 <DialogHeader className="pb-2">
@@ -240,7 +203,6 @@
                                     {t('profile.cancel', 'Cancel')}
                                 </Button>
                             </div>
->>>>>>> d396bc87
                         </div>
                     </TabsContent>
                     <TabsContent value="password">
