import { useMemo, useRef, useState, type ChangeEvent, type FormEvent } from "react";
import { useTranslation } from "react-i18next";

import PasswordStrengthMeter from "@/components/common/password-strength-meter";
import { Alert, AlertDescription } from "@/components/ui/alert";
import { Button } from "@/components/ui/button";
import { Dialog, DialogContent, DialogHeader, DialogTitle, DialogTrigger } from "@/components/ui/dialog";
import { Input } from "@/components/ui/input";
import { Label } from "@/components/ui/label";
import { Tabs, TabsContent, TabsList, TabsTrigger } from "@/components/ui/tabs";
import { Textarea } from "@/components/ui/textarea";
import { usePasswordStrength } from "@/hooks/usePasswordStrength";
import { AuthApi } from "@/lib/api/auth";
import { UsersApi } from "@/lib/api/users";

const MIN_PASSWORD_LENGTH = 8;

type EditProfileProps = {
    username: string | null;
    initialBio: string;
    initialPhotoUrl: string | null;
    onBioSaved?: (newBio: string) => void;
    onPhotoSaved?: (newPhotoUrl: string | null) => void;
};

export default function EditProfile({ username, initialBio, initialPhotoUrl, onBioSaved, onPhotoSaved }: EditProfileProps) {
    const { t } = useTranslation();
    const [profileOpen, setProfileOpen] = useState(false);
    const [bio, setBio] = useState<string | null>(initialBio ?? null);
    const [photoUrl, setPhotoUrl] = useState<string | null>(initialPhotoUrl ?? null);
    const [_profilePhotoSrc, setProfilePhotoSrc] = useState(initialPhotoUrl);
    const [saving, setSaving] = useState(false);
    const [currentPassword, setCurrentPassword] = useState("");
    const [newPassword, setNewPassword] = useState("");
    const [confirmPassword, setConfirmPassword] = useState("");
    const [resetError, setResetError] = useState<string | null>(null);
    const [resetSuccess, setResetSuccess] = useState<string | null>(null);
    const [resetLoading, setResetLoading] = useState(false);

    const fileInputRef = useRef<HTMLInputElement | null>(null);

    const storedUsername = useMemo(() => username ?? (() => {
        try {
            const raw = localStorage.getItem("username");
            if (raw) return raw;
        } catch {
            return null;
        }
        return null;
    })(), [username]);

    const handleBioChange = (e: ChangeEvent<HTMLInputElement | HTMLTextAreaElement>) => {
        setBio(e.target.value);
    };

    const handleBioSubmit = async () => {
        if (bio == null) return;
        try {
            setSaving(true);
            await UsersApi.updateProfile(storedUsername ?? "", bio);
            onBioSaved?.(bio);
        } catch (e) {
            console.error(e);
        } finally {
            setSaving(false);
            setProfileOpen(false);
        }
    };

    const handlePhotoUrlChange = async (e: ChangeEvent<HTMLInputElement>) => {
        const file = e.target.files?.[0];
        if (!file) return;
        try {
            const updated = await UsersApi.uploadProfilePhoto(storedUsername ?? "", file);
            const newUrl = updated.photoUrl ?? null;
            setPhotoUrl(newUrl);
            setProfilePhotoSrc(newUrl);
            onPhotoSaved?.(newUrl);
        } catch (e) {
            console.error(e);
        }
    };

    const { isStrong: isNewPasswordStrong } = usePasswordStrength(newPassword);

    const handleResetSubmit = async (e?: FormEvent) => {
        e?.preventDefault();
        setResetError(null);
        setResetSuccess(null);
        if (!storedUsername) {
            setResetError(t('profile.resetPassword.error.usernameMissing', 'We could not find your username. Please log in again.'));
            return;
        }
        if (newPassword.length < MIN_PASSWORD_LENGTH) {
            setResetError(t('profile.resetPassword.error.tooShort', { min: MIN_PASSWORD_LENGTH, defaultValue: 'Password must be at least {{min}} characters.' }));
            return;
        }
        if (!isNewPasswordStrong) {
            setResetError(t('profile.resetPassword.error.tooWeak', 'Password is too weak. Aim for "Good" or higher.'));
            return;
        }
        if (newPassword !== confirmPassword) {
            setResetError(t('profile.resetPassword.error.passwordsDontMatch', 'Passwords do not match'));
            return;
        }
        if (newPassword === currentPassword) {
            setResetError(t('profile.resetPassword.error.samePassword', 'New password must be different from the current one.'));
            return;
        }
        try {
            setResetLoading(true);
            await AuthApi.resetPassword(storedUsername, currentPassword, newPassword);
            setResetSuccess(t('profile.resetPassword.success', 'Password updated successfully.'));
            setCurrentPassword("");
            setNewPassword("");
            setConfirmPassword("");
        } catch (err) {
            const message = err instanceof Error ? err.message : null;
            setResetError(message || t('profile.resetPassword.error.generic', 'Could not change password. Please try again.'));
        } finally {
            setResetLoading(false);
        }
    };

    const handleResetCancel = () => {
        setCurrentPassword("");
        setNewPassword("");
        setConfirmPassword("");
        setResetError(null);
        setResetSuccess(null);
        setProfileOpen(false);
    };

    return (
<<<<<<< HEAD
        <Popover open={profileOpen} onOpenChange={setProfileOpen}>
            <PopoverTrigger asChild>
                <Button type="button" variant="secondary" onClick={onEditProfile}>
=======
        <Dialog open={profileOpen} onOpenChange={setProfileOpen}>
            <DialogTrigger asChild>
                <Button type="button" variant="outline">
>>>>>>> b16c3815
                    {t('profile.edit')}
                </Button>
            </DialogTrigger>
            <DialogContent className="w-[min(95vw,460px)] max-h-[85vh] overflow-y-auto p-6">
                <DialogHeader className="pb-2">
                    <DialogTitle>{t('profile.edit')}</DialogTitle>
                </DialogHeader>
                <Tabs defaultValue="account" className="space-y-6 min-h-[455px]">
                    <TabsList className="grid w-full grid-cols-2">
                        <TabsTrigger value="account">{t('profile.account.details', 'Account Details')}</TabsTrigger>
                        <TabsTrigger value="password">{t('profile.account.password', 'Reset Password')}</TabsTrigger>
                    </TabsList>
                    <TabsContent value="account">
                        <div className="flex flex-col items-center gap-6">
                            <div
                                className="relative group w-32 h-32 rounded-full overflow-hidden bg-muted border border-border cursor-pointer focus:outline-none focus:ring-2 focus:ring-ring"
                                onClick={() => fileInputRef.current?.click()}
                                onKeyDown={(e) => {
                                    if (e.key === 'Enter' || e.key === ' ') {
                                        e.preventDefault();
                                        fileInputRef.current?.click();
                                    }
                                }}
                                role="button"
                                tabIndex={0}
                                aria-label={t('profile.changePhoto')}
                            >
                                {photoUrl ? (
                                    <img
                                        src={photoUrl}
                                        alt={storedUsername ? t('profile.photoAlt', { username: storedUsername, defaultValue: `${storedUsername}'s profile photo` }) : t('profile.photoAltAnon', 'Profile photo')}
                                        className="w-full h-full object-cover"
                                    />
                                ) : (
                                    <div className="w-full h-full grid place-items-center text-muted-foreground text-sm">{t('profile.noPhoto', 'No photo')}</div>
                                )}
                                <div className="absolute inset-0 bg-black/40 opacity-0 group-hover:opacity-100 transition-opacity flex items-center justify-center">
                                    <div className="flex items-center gap-2 text-white text-sm">
                                        <svg aria-hidden="true" focusable="false" width="16" height="16" viewBox="0 0 24 24" fill="none" stroke="currentColor" strokeWidth="2" strokeLinecap="round" strokeLinejoin="round">
                                            <path d="M12 20h9" />
                                            <path d="M16.5 3.5a2.121 2.121 0 0 1 3 3L7 19l-4 1 1-4 12.5-12.5z" />
                                        </svg>
                                        <span>{t('profile.editImage', 'Edit image')}</span>
                                    </div>
                                </div>
                            </div>

                            <input ref={fileInputRef} type="file" accept="image/*" className="hidden" onChange={handlePhotoUrlChange} />

                            <div className="text-xl font-semibold leading-tight break-words text-center">{storedUsername}</div>

                            <Textarea
                                value={bio ?? ""}
                                onChange={handleBioChange}
                                placeholder={t('profile.bioPlaceholder', 'Tell us about yourself')}
                                className="text-base py-3 px-4 min-h-[96px] resize-none"
                                aria-label={t('profile.bioPlaceholder', 'Tell us about yourself')}
                                rows={3}
                            />
                            <div className="flex flex-wrap gap-3 justify-center w-full">
                                <Button type="button" variant="default" onClick={handleBioSubmit} disabled={saving} aria-busy={saving} className="text-base px-5 py-2">
                                    {saving ? t('profile.saving', 'Saving...') : t('profile.save')}
                                </Button>
                                <Button type="button" variant="outline" onClick={() => setProfileOpen(false)} className="text-base px-5 py-2">
                                    {t('profile.cancel', 'Cancel')}
                                </Button>
                            </div>
                        </div>
                    </TabsContent>
                    <TabsContent value="password">
                        <form onSubmit={handleResetSubmit} className="space-y-4">
                            <div className="text-sm text-muted-foreground leading-relaxed">
                                {t('profile.resetPassword.subtitle', 'Set a new password to keep your account secure.')}
                            </div>
                            <div className="space-y-2">
                                <Label htmlFor="current-password">{t('profile.resetPassword.currentLabel', 'Current password')}</Label>
                                <Input
                                    id="current-password"
                                    type="password"
                                    value={currentPassword}
                                    onChange={(e) => setCurrentPassword(e.target.value)}
                                    autoComplete="current-password"
                                    required
                                    className="text-base py-3 px-4"
                                />
                            </div>
                            <div className="space-y-2">
                                <Label htmlFor="new-password">{t('profile.resetPassword.newLabel', 'New password')}</Label>
                                <Input
                                    id="new-password"
                                    type="password"
                                    value={newPassword}
                                    onChange={(e) => setNewPassword(e.target.value)}
                                    placeholder={t('profile.resetPassword.placeholder', 'Choose a strong password')}
                                    autoComplete="new-password"
                                    required
                                    aria-describedby="password-requirements"
                                    className="text-base py-3 px-4"
                                />
                                <p id="password-requirements" className="text-xs text-muted-foreground">
                                    {t('profile.resetPassword.requirements', 'Use at least 8 characters. Mix letters, numbers, and symbols, and avoid common patterns.')}
                                </p>
                                {newPassword ? (
                                    <PasswordStrengthMeter password={newPassword} />
                                ) : (
                                    <div className="h-[34px]" aria-hidden="true" />
                                )}
                            </div>
                            <div className="space-y-2">
                                <Label htmlFor="confirm-password">{t('profile.resetPassword.confirmLabel', 'Confirm new password')}</Label>
                                <Input
                                    id="confirm-password"
                                    type="password"
                                    value={confirmPassword}
                                    onChange={(e) => setConfirmPassword(e.target.value)}
                                    placeholder={t('profile.resetPassword.confirmLabel', 'Confirm new password')}
                                    autoComplete="new-password"
                                    required
                                    className="text-base py-3 px-4"
                                />
                            </div>
                            {resetError && (
                                <Alert variant="destructive" className="p-3">
                                    <AlertDescription>{resetError}</AlertDescription>
                                </Alert>
                            )}
                            {resetSuccess && (
                                <Alert className="p-3">
                                    <AlertDescription>{resetSuccess}</AlertDescription>
                                </Alert>
                            )}
                            <div className="flex flex-wrap gap-3 justify-center pt-2">
                                <Button type="submit" disabled={resetLoading} aria-busy={resetLoading} className="text-base px-5 py-2">
                                    {resetLoading ? t('profile.resetPassword.updating', 'Updating...') : t('profile.resetPassword.update', 'Update password')}
                                </Button>
                                <Button type="button" variant="outline" onClick={handleResetCancel} className="text-base px-5 py-2">
                                    {t('common.cancel', 'Cancel')}
                                </Button>
                            </div>
                        </form>
                    </TabsContent>
                </Tabs>
            </DialogContent>
        </Dialog>
    );
}<|MERGE_RESOLUTION|>--- conflicted
+++ resolved
@@ -132,15 +132,9 @@
     };
 
     return (
-<<<<<<< HEAD
         <Popover open={profileOpen} onOpenChange={setProfileOpen}>
             <PopoverTrigger asChild>
                 <Button type="button" variant="secondary" onClick={onEditProfile}>
-=======
-        <Dialog open={profileOpen} onOpenChange={setProfileOpen}>
-            <DialogTrigger asChild>
-                <Button type="button" variant="outline">
->>>>>>> b16c3815
                     {t('profile.edit')}
                 </Button>
             </DialogTrigger>
