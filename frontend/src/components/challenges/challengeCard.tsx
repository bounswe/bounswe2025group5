import { useState } from 'react';
import { useTranslation } from 'react-i18next';
import { ChallengesApi } from '@/lib/api/challenges';
import { type ChallengeListItem } from '@/lib/api/schemas/challenges';
import { Card, CardContent, CardDescription, CardHeader, CardTitle } from '@/components/ui/card';
import { Button } from '@/components/ui/button';
import { Progress } from '@/components/ui/progress';
import { Popover, PopoverContent, PopoverTrigger } from '@/components/ui/popover';
import { Input } from '../ui/input';
import Leaderboard from './Leaderboard';

export default function ChallengeCard({ challenge }: { challenge: ChallengeListItem }) {
  const { t } = useTranslation();
  const [busy, setBusy] = useState<Record<number, boolean>>({});
  const [logging, setLogging] = useState<Record<number, boolean>>({});
  const [username] = useState<string>(localStorage.getItem('username') || '');
  const [userInChallenge, setUserInChallenge] = useState<boolean>(challenge.userInChallenge);
  const [currentAmount, setCurrentAmount] = useState<number>(challenge.currentAmount ?? 0);
  const [logAmount, setLogAmount] = useState<number>(1);

  // a user attends a challange with challengeId, meanwhile the challenge is set to busy
  const attend = async (challengeId: number, username: string) => {
    try {
      setBusy((b) => ({ ...b, [challengeId]: true }));
      await ChallengesApi.attend(challengeId, { username });
    } catch (e) {
      console.error(e);
      alert(t('challenges.attendError', 'Could not attend the challenge'));
    } finally {
      setBusy((b) => ({ ...b, [challengeId]: false }));
      setUserInChallenge(true);
    }
  };

  // a user leaves a challange with challengeId, meanwhile the challenge is set to busy
  const leave = async (challengeId: number, username: string) => {
    try {
      setBusy((b) => ({ ...b, [challengeId]: true }));
      await ChallengesApi.leave(challengeId, username);
    } catch (e) {
      console.error(e);
      alert(t('challenges.leaveError', 'Could not leave the challenge'));
    } finally {
      setBusy((b) => ({ ...b, [challengeId]: false }));
      setUserInChallenge(false);
    }
  };

  const logChallengeProgress = async (challengeId: number, username: string, amount: number) => {
    try {
      setLogging((b) => ({ ...b, [challengeId]: true }));
      const response = await ChallengesApi.logChallengeProgress(challengeId, { username, amount });
      if (response.newTotalAmount != null) {
        setCurrentAmount(prev => prev + amount); // consider this!!!! 
      }
    } catch (e) {
      console.error(e);
      alert(t('challenges.logError', 'Could not log challenge progress'));
    } finally {
      setLogging((b) => ({ ...b, [challengeId]: false }));
    }
  };

  return (
    <div className="grid gap-4 grid-cols-1">
      <Card key={challenge.challengeId} className="flex flex-col">
        <CardHeader>
          <CardTitle className="text-base">{challenge.name}</CardTitle>
          {challenge.description && <CardDescription>{challenge.description}</CardDescription>}
        </CardHeader>
        <CardContent className="text-sm text-muted-foreground space-y-1">
          <div className="flex justify-between"><span>{t('challenges.type', 'Type')}</span><span>{challenge.type}</span></div>
          <div className="flex justify-between"><span>{t('challenges.status', 'Status')}</span><span>{challenge.status}</span></div>
          <div className="flex justify-between"><span>{t('challenges.dates', 'Dates')}</span><span>{challenge.startDate} → {challenge.endDate}</span></div>
          {challenge.amount != null && (
            <div className="flex flex-col">
              <div className="flex justify-between">
                <span>{t('challenges.amount', 'Amount')}</span>
                <span>{currentAmount} / {challenge.amount}</span>
              </div>
              <Progress value={challenge.amount > 0 ? (currentAmount / challenge.amount) * 100 : 0} className="mt-1" />
            </div>
          )}
        </CardContent>
        <div className="mt-auto p-4 flex justify-between">
<<<<<<< HEAD
          <div className="flex gap-2">
            {!userInChallenge? (
              <Button size="sm" variant="outline" className="border-green-500 text-green-600 hover:bg-green-50 hover:text-green-700 dark:border-green-400 dark:text-green-400 dark:hover:bg-green-900/20" disabled={!!busy[challenge.challengeId] || !!logging[challenge.challengeId]} onClick={() => attend(challenge.challengeId, username)}>
                {busy[challenge.challengeId] ? t('challenges.attending', 'Attending...') : t('challenges.attend', 'Attend')}
              </Button>
            ) : (
              <Button size="sm" variant="destructive" disabled={!!busy[challenge.challengeId] || !!logging[challenge.challengeId]} onClick={() => leave(challenge.challengeId, username)}>
                {busy[challenge.challengeId] ? t('challenges.leaving', 'Leaving...') : t('challenges.leave', 'Leave')}
              </Button>
            )}
            <Popover> 
              <PopoverTrigger asChild>
                <Button size="sm" variant="outline" className="border-blue-500 text-blue-600 hover:bg-blue-50 hover:text-blue-700 dark:border-blue-400 dark:text-blue-400 dark:hover:bg-blue-900/20" disabled={!!logging[challenge.challengeId] || !!busy[challenge.challengeId]}>
                  {logging[challenge.challengeId] ? t('challenges.logging', 'Logging...') : t('challenges.log', 'Log')}
                </Button>
              </PopoverTrigger>
              <PopoverContent>
=======
          {!userInChallenge? (
            <Button size="sm" variant="default" disabled={!!busy[challenge.challengeId] || !!logging[challenge.challengeId]} onClick={() => attend(challenge.challengeId, username)}>
              {busy[challenge.challengeId] ? t('challenges.attending', 'Attending...') : t('challenges.attend', 'Attend')}
            </Button>
          ) : (
            <Button size="sm" variant="destructive" disabled={!!busy[challenge.challengeId] || !!logging[challenge.challengeId]} onClick={() => leave(challenge.challengeId, username)}>
              {busy[challenge.challengeId] ? t('challenges.leaving', 'Leaving...') : t('challenges.leave', 'Leave')}
            </Button>
          )}
            <Popover> 
            <PopoverTrigger asChild>
              <Button size="sm" variant="outline" disabled={!!logging[challenge.challengeId] || !!busy[challenge.challengeId]}>
                {logging[challenge.challengeId] ? t('challenges.logging', 'Logging...') : t('challenges.log', 'Log')}
              </Button>
            </PopoverTrigger>
            <PopoverContent>
              <div className="space-y-3">
>>>>>>> d794e5f5
                <Input type="number" min={1} value={logAmount} onChange={e => {
                  const next = Number(e.target.value);
                  setLogAmount(isNaN(next) || next <= 0 ? 1 : next);
                }} />
<<<<<<< HEAD
                <Button size="sm" variant="outline" className="border-blue-500 text-blue-600 hover:bg-blue-50 hover:text-blue-700 dark:border-blue-400 dark:text-blue-400 dark:hover:bg-blue-900/20 mt-5" disabled={!!logging[challenge.challengeId] || !!busy[challenge.challengeId]} onClick={() => logChallengeProgress(challenge.challengeId, username, Math.max(1, logAmount))}>
                  {logging[challenge.challengeId] ? t('challenges.logging', 'Logging...') : t('challenges.log', 'Log')}
                </Button>
              </PopoverContent>
            </Popover>
          </div>
          
          <Leaderboard challengeId={challenge.challengeId} />
=======
                <Button size="sm" variant="default" className="w-full" disabled={!!logging[challenge.challengeId] || !!busy[challenge.challengeId]} onClick={() => logChallengeProgress(challenge.challengeId, username, Math.max(1, logAmount))}>
                  {logging[challenge.challengeId] ? t('challenges.logging', 'Logging...') : t('challenges.log', 'Log')}
                </Button>
              </div>
            </PopoverContent>
          </Popover>
>>>>>>> d794e5f5
        </div>
      </Card>
    </div>
  );
}<|MERGE_RESOLUTION|>--- conflicted
+++ resolved
@@ -83,25 +83,6 @@
           )}
         </CardContent>
         <div className="mt-auto p-4 flex justify-between">
-<<<<<<< HEAD
-          <div className="flex gap-2">
-            {!userInChallenge? (
-              <Button size="sm" variant="outline" className="border-green-500 text-green-600 hover:bg-green-50 hover:text-green-700 dark:border-green-400 dark:text-green-400 dark:hover:bg-green-900/20" disabled={!!busy[challenge.challengeId] || !!logging[challenge.challengeId]} onClick={() => attend(challenge.challengeId, username)}>
-                {busy[challenge.challengeId] ? t('challenges.attending', 'Attending...') : t('challenges.attend', 'Attend')}
-              </Button>
-            ) : (
-              <Button size="sm" variant="destructive" disabled={!!busy[challenge.challengeId] || !!logging[challenge.challengeId]} onClick={() => leave(challenge.challengeId, username)}>
-                {busy[challenge.challengeId] ? t('challenges.leaving', 'Leaving...') : t('challenges.leave', 'Leave')}
-              </Button>
-            )}
-            <Popover> 
-              <PopoverTrigger asChild>
-                <Button size="sm" variant="outline" className="border-blue-500 text-blue-600 hover:bg-blue-50 hover:text-blue-700 dark:border-blue-400 dark:text-blue-400 dark:hover:bg-blue-900/20" disabled={!!logging[challenge.challengeId] || !!busy[challenge.challengeId]}>
-                  {logging[challenge.challengeId] ? t('challenges.logging', 'Logging...') : t('challenges.log', 'Log')}
-                </Button>
-              </PopoverTrigger>
-              <PopoverContent>
-=======
           {!userInChallenge? (
             <Button size="sm" variant="default" disabled={!!busy[challenge.challengeId] || !!logging[challenge.challengeId]} onClick={() => attend(challenge.challengeId, username)}>
               {busy[challenge.challengeId] ? t('challenges.attending', 'Attending...') : t('challenges.attend', 'Attend')}
@@ -119,12 +100,10 @@
             </PopoverTrigger>
             <PopoverContent>
               <div className="space-y-3">
->>>>>>> d794e5f5
                 <Input type="number" min={1} value={logAmount} onChange={e => {
                   const next = Number(e.target.value);
                   setLogAmount(isNaN(next) || next <= 0 ? 1 : next);
                 }} />
-<<<<<<< HEAD
                 <Button size="sm" variant="outline" className="border-blue-500 text-blue-600 hover:bg-blue-50 hover:text-blue-700 dark:border-blue-400 dark:text-blue-400 dark:hover:bg-blue-900/20 mt-5" disabled={!!logging[challenge.challengeId] || !!busy[challenge.challengeId]} onClick={() => logChallengeProgress(challenge.challengeId, username, Math.max(1, logAmount))}>
                   {logging[challenge.challengeId] ? t('challenges.logging', 'Logging...') : t('challenges.log', 'Log')}
                 </Button>
@@ -133,14 +112,6 @@
           </div>
           
           <Leaderboard challengeId={challenge.challengeId} />
-=======
-                <Button size="sm" variant="default" className="w-full" disabled={!!logging[challenge.challengeId] || !!busy[challenge.challengeId]} onClick={() => logChallengeProgress(challenge.challengeId, username, Math.max(1, logAmount))}>
-                  {logging[challenge.challengeId] ? t('challenges.logging', 'Logging...') : t('challenges.log', 'Log')}
-                </Button>
-              </div>
-            </PopoverContent>
-          </Popover>
->>>>>>> d794e5f5
         </div>
       </Card>
     </div>
