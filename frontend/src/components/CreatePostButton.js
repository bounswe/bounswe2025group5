import React, { useState } from "react";

function CreatePostButton({ onPostCreated, url }) {
    const [content, setContent] = useState("");
    const [photoFile, setPhotoFile] = useState(null);
    const [error, setError] = useState(null);
    const [success, setSuccess] = useState(null);
    const username = localStorage.getItem("username") || "";

    const handleCreatePost = async () => {
        if (!content.trim()) {
            setError("Post content cannot be empty.");
            setSuccess(null);
            return;
        }

        const formData = new FormData();
        formData.append("content", content.trim());
        formData.append("username", username);
        if (photoFile) {
<<<<<<< HEAD
            formData.append("photo", photoFile); // Backend expects "photo"
=======
            formData.append("photoFile", photoFile); // Backend expects "photo"
>>>>>>> 415dbcd6
        }

        try {
            const response = await fetch(`${url}/api/posts/create`, {
                method: "POST",
                body: formData,
            });

            if (response.ok) {
                setContent("");
                setPhotoFile(null);
                setError(null);
                setSuccess("Post created successfully!");
                if (onPostCreated) onPostCreated();
            } else {
                setError("Failed to create post.");
                setSuccess(null);
            }
        } catch (error) {
            console.error("Error creating post:", error);
            setError("An unexpected error occurred.");
            setSuccess(null);
        }
    };

    return (
        <div className="card mb-4 shadow">
            <div className="card-body">
                <h5 className="card-title">Create a Post</h5>
                <div className="mb-3">
                    <textarea
                        className="form-control"
                        placeholder="What's on your mind?"
                        value={content}
                        onChange={(e) => setContent(e.target.value)}
                        rows="4"
                        required
                    />
                </div>
                <div className="mb-3">
                    <input
                        className="form-control"
                        type="file"
                        accept="image/*"
                        onChange={(e) => setPhotoFile(e.target.files[0])}
                    />
                </div>
                <button className="btn btn-info" onClick={handleCreatePost}>
                    Post
                </button>
                {error && <div className="text-danger mt-2">{error}</div>}
                {success && <div className="text-success mt-2">{success}</div>}
            </div>
        </div>
    );
}

export default CreatePostButton;<|MERGE_RESOLUTION|>--- conflicted
+++ resolved
@@ -18,11 +18,7 @@
         formData.append("content", content.trim());
         formData.append("username", username);
         if (photoFile) {
-<<<<<<< HEAD
-            formData.append("photo", photoFile); // Backend expects "photo"
-=======
             formData.append("photoFile", photoFile); // Backend expects "photo"
->>>>>>> 415dbcd6
         }
 
         try {
