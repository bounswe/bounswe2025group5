--- conflicted
+++ resolved
@@ -50,24 +50,6 @@
       case 'Like':
         return { actor, text: `liked your ${objType}` };
       case 'Create':
-<<<<<<< HEAD
-        // If objectType is 'comment', it's a comment notification
-        // If objectType is 'post', it's a share notification
-        if (objectType?.toLowerCase() === 'comment') {
-          return { actor, text: `commented on your post` };
-        } else if (objectType?.toLowerCase() === 'post') {
-          return { actor, text: `shared a post` };
-        }
-        return { actor, text: `interacted with your ${objType}` };
-      case 'Follow':
-        return { actor, text: 'started following you' };
-      case 'End':
-        // Challenge ended notification
-        if (objectType?.toLowerCase() === 'challenge') {
-          return { actor: 'Challenge', text: 'ended' };
-        }
-        return { actor, text: 'ended' };
-=======
         // If objectType is comment, someone commented on your post
         // If objectType is post, someone you follow shared a post
         if (objType === 'comment') {
@@ -79,7 +61,6 @@
         return { actor, text: 'started following you' };
       case 'End':
         return { actor: '', text: 'Challenge has ended' };
->>>>>>> 5ba01693
       default:
         return { actor, text: 'interacted with your content' };
     }
