import { Card, CardContent } from '@/components/ui/card';
import { Badge } from '@/components/ui/badge';
import { Avatar, AvatarFallback, AvatarImage } from '@/components/ui/avatar';
import { Heart, MessageCircle, UserPlus, Forward, Trophy } from 'lucide-react';
import { cn } from '@/lib/utils';
import { useTranslation } from 'react-i18next';
import type { Notification } from '@/lib/api/schemas/notifications';
import userAvatar from '@/assets/user.png';
import { useProfilePhoto } from '@/hooks/useProfilePhotos';

interface NotificationCardProps {
  notification: Notification;
  onMarkAsRead?: (id: number) => void;
  onNotificationClick?: (notification: Notification) => void;
  className?: string;
}

export default function NotificationCard({
  notification,
  onMarkAsRead,
  onNotificationClick,
  className,
}: NotificationCardProps) {
  const { t } = useTranslation();

  // Fetch profile photo for notification actor
  const { photoUrl: actorPhotoUrl } = useProfilePhoto(notification.actorId);

  const formatTimeAgo = (timestamp: string) => {
    const now = new Date();
    const created = new Date(timestamp);
    const diffMs = now.getTime() - created.getTime();
    const diffSeconds = Math.floor(diffMs / 1000);
    const diffMinutes = Math.floor(diffSeconds / 60);
    const diffHours = Math.floor(diffMinutes / 60);
    const diffDays = Math.floor(diffHours / 24);

    if (diffDays > 0) return t('notifications.timeAgo.days', { count: diffDays });
    if (diffHours > 0) return t('notifications.timeAgo.hours', { count: diffHours });
    if (diffMinutes > 0) return t('notifications.timeAgo.minutes', { count: diffMinutes });
    return t('notifications.timeAgo.seconds', { count: diffSeconds });
  };

  const getNotificationMessage = () => {
    const { type, actorId, objectType } = notification;
    const actor = actorId || 'Someone';
    const objType = objectType?.toLowerCase() || 'post';

    switch (type) {
      case 'Like':
        return { actor, text: `liked your ${objType}` };
      case 'Create':
<<<<<<< HEAD
        // If objectType is 'comment', it's a comment notification
        // If objectType is 'post', it's a share notification
        if (objectType?.toLowerCase() === 'comment') {
          return { actor, text: `commented on your post` };
        } else if (objectType?.toLowerCase() === 'post') {
          return { actor, text: `shared a post` };
        }
        return { actor, text: `interacted with your ${objType}` };
      case 'Follow':
        return { actor, text: 'started following you' };
      case 'End':
        // Challenge ended notification
        if (objectType?.toLowerCase() === 'challenge') {
          return { actor: 'Challenge', text: 'ended' };
        }
        return { actor, text: 'ended' };
=======
        // If objectType is comment, someone commented on your post
        // If objectType is post, someone you follow shared a post
        if (objType === 'comment') {
          return { actor, text: `commented on your post` };
        } else {
          return { actor, text: `shared a post` };
        }
      case 'Follow':
        return { actor, text: 'started following you' };
      case 'End':
        return { actor: '', text: 'Challenge has ended' };
>>>>>>> 5ba01693
      default:
        return { actor, text: 'interacted with your content' };
    }
  };

  const getActionIcon = () => {
    switch (notification.type) {
      case 'Like':
        return <Heart className="h-3.5 w-3.5 text-red-500" />;
      case 'Create':
        // If objectType is 'comment', show comment icon
        // If objectType is 'post', show share icon
        if (notification.objectType?.toLowerCase() === 'comment') {
          return <MessageCircle className="h-3.5 w-3.5 text-blue-500" />;
        } else if (notification.objectType?.toLowerCase() === 'post') {
          return <Forward className="h-3.5 w-3.5 text-purple-500" />;
        }
        return <MessageCircle className="h-3.5 w-3.5 text-blue-500" />;
      case 'Follow':
        return <UserPlus className="h-3.5 w-3.5 text-green-500" />;
      case 'End':
        // Challenge ended notification
        if (notification.objectType?.toLowerCase() === 'challenge') {
          return <Trophy className="h-3.5 w-3.5 text-yellow-500" />;
        }
        return null;
      default:
        return null;
    }
  };

  const handleClick = () => {
    if (!notification.isRead && onMarkAsRead) {
      onMarkAsRead(notification.id);
    }
    if (onNotificationClick) {
      onNotificationClick(notification);
    }
  };

  const handleKeyDown = (e: React.KeyboardEvent) => {
    if (e.key === 'Enter' || e.key === ' ') {
      e.preventDefault();
      handleClick();
    }
  };

  return (
    <Card
      className={cn(
        'cursor-pointer transition-all hover:shadow-md focus-visible:outline-none focus-visible:ring-2 focus-visible:ring-ring focus-visible:ring-inset py-2',
        !notification.isRead && 'bg-[#f0c647]',
        className
      )}
      onClick={handleClick}
      onKeyDown={handleKeyDown}
      tabIndex={0}
      role="button"
      aria-label={`${getNotificationMessage().actor} ${getNotificationMessage().text}. ${formatTimeAgo(notification.createdAt)}. ${!notification.isRead ? t('notifications.unread') : ''}`}
    >
      <CardContent className="p-3 py-2 relative">
        <div className="flex items-start gap-2">
          <Avatar className="h-8 w-8 shrink-0">
            <AvatarImage src={actorPhotoUrl || userAvatar} alt={notification.actorId || 'User'} />
            <AvatarFallback>{(notification.actorId || 'U')[0].toUpperCase()}</AvatarFallback>
          </Avatar>
          <div className="flex-1 min-w-0">
            <p className="text-sm leading-tight">
              {getNotificationMessage().actor && (
                <>
                  <span className="font-semibold">{getNotificationMessage().actor}</span>
                  {' '}
                </>
              )}
              <span className={cn(!notification.isRead && 'font-medium')}>
                {getNotificationMessage().text}
              </span>
            </p>
            {(notification.preview || notification.postMessage || notification.commentContent || notification.challengeTitle) && (
              <div className="mt-2 p-2 rounded-md bg-muted/50 border border-border/50">
                {/* Use preview field from backend (preferred), fallback to legacy fields */}
                {(notification.preview || notification.postMessage || notification.commentContent) && (
                  <p className="text-xs text-muted-foreground line-clamp-2 italic">
                    "{(() => {
                      const content = notification.preview || notification.postMessage || notification.commentContent || '';
                      return content.length > 80 ? `${content.slice(0, 80)}...` : content;
                    })()}"
                  </p>
                )}
                {notification.challengeTitle && (
                  <p className="text-xs font-medium text-primary">
                    {notification.challengeTitle}
                  </p>
                )}
              </div>
            )}
            <div className="flex items-center justify-between mt-0.5">
              <p className="text-[10px] text-muted-foreground">
                {formatTimeAgo(notification.createdAt)}
              </p>
              <div className="flex items-center gap-1">
                {getActionIcon()}
                {!notification.isRead && (
                  <Badge variant="default" className="shrink-0 text-[10px] h-4 px-1.5 ml-1">
                    {t('notifications.unread')}
                  </Badge>
                )}
              </div>
            </div>
          </div>
        </div>
      </CardContent>
    </Card>
  );
}<|MERGE_RESOLUTION|>--- conflicted
+++ resolved
@@ -50,7 +50,6 @@
       case 'Like':
         return { actor, text: `liked your ${objType}` };
       case 'Create':
-<<<<<<< HEAD
         // If objectType is 'comment', it's a comment notification
         // If objectType is 'post', it's a share notification
         if (objectType?.toLowerCase() === 'comment') {
@@ -67,19 +66,6 @@
           return { actor: 'Challenge', text: 'ended' };
         }
         return { actor, text: 'ended' };
-=======
-        // If objectType is comment, someone commented on your post
-        // If objectType is post, someone you follow shared a post
-        if (objType === 'comment') {
-          return { actor, text: `commented on your post` };
-        } else {
-          return { actor, text: `shared a post` };
-        }
-      case 'Follow':
-        return { actor, text: 'started following you' };
-      case 'End':
-        return { actor: '', text: 'Challenge has ended' };
->>>>>>> 5ba01693
       default:
         return { actor, text: 'interacted with your content' };
     }
