--- conflicted
+++ resolved
@@ -21,8 +21,4 @@
     ),
 };
 
-<<<<<<< HEAD
 export { setTokens, setAuthMetadata };
-=======
-export { setTokens, setAuthMetadata };
->>>>>>> 2f5d40f0
