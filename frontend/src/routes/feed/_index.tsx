import { useState, useEffect } from 'react';
import { Button } from '@/components/ui/button';
import { Spinner } from '@/components/ui/spinner';
import { useTranslation } from 'react-i18next';
import PostCard from '@/components/feedpage/post-card';
import CreatePostButton from '@/components/feedpage/create-post-button';
import SearchCard from '@/components/feedpage/search-card';
import { PostsApi } from '@/lib/api/posts';
import { SearchApi } from '@/lib/api/search';
import type { PostItem } from '@/lib/api/schemas/posts';
import { RefreshCw, TrendingUp } from 'lucide-react';
import GlassCard from '@/components/ui/glass-card';
import Masonry from 'react-masonry-css';
import UserProfileDialog from '@/components/profile/userProfileDialog';

const POSTS_PER_PAGE = 10;

export default function FeedPage() {
  const { t, i18n } = useTranslation();
  const [posts, setPosts] = useState<PostItem[]>([]);
  const [isLoading, setIsLoading] = useState(false);
  const [isLoadingMore, setIsLoadingMore] = useState(false);
  const [hasMorePosts, setHasMorePosts] = useState(true);
  const [lastPostId, setLastPostId] = useState<number | undefined>();
  const [feedType, setFeedType] = useState<'latest' | 'popular'>('latest');
  const [error, setError] = useState<string | null>(null);
  const [selectedUsername, setSelectedUsername] = useState<string | null>(null);
  const [isProfileOpen, setIsProfileOpen] = useState(false);
  const [renderKey, setRenderKey] = useState(0);
  const [isTransitioning, setIsTransitioning] = useState(false);
  
  // Search state
  const [searchResults, setSearchResults] = useState<PostItem[]>([]);
  const [isSearching, setIsSearching] = useState(false);
  const [isSearchActive, setIsSearchActive] = useState(false);
  const [searchError, setSearchError] = useState<string | null>(null);
  
  // Get current username from localStorage
  const currentUsername = typeof window !== 'undefined' ? localStorage.getItem('username') : null;

  // Load initial posts
  useEffect(() => {
    loadInitialPosts();
  }, [feedType]);

  const loadInitialPosts = async () => {
    setIsLoading(true);
    setError(null);
    try {
      const params = { size: POSTS_PER_PAGE, ...(currentUsername && { username: currentUsername }) };
      const newPosts = feedType === 'latest' 
        ? await PostsApi.list(params)
        : await PostsApi.listMostLiked(params);

      setPosts(newPosts);
      setLastPostId(newPosts.length > 0 ? newPosts[newPosts.length - 1].postId : undefined);
      setHasMorePosts(newPosts.length === POSTS_PER_PAGE);
    } catch (error) {
      console.error('Error loading posts:', error);
      setError(t('feed.error.loadFailed'));
    } finally {
      setIsLoading(false);
    }
  };

  const loadMorePosts = async () => {
    if (!hasMorePosts || isLoadingMore || !lastPostId) return;

    setIsLoadingMore(true);
    try {
      const params = { size: POSTS_PER_PAGE, ...(currentUsername && { username: currentUsername }) };
      const newPosts = feedType === 'latest'
        ? await PostsApi.list({ ...params, lastPostId })
        : await PostsApi.listMostLiked(params);

      if (newPosts.length > 0) {
        setPosts(prev => [...prev, ...newPosts]);
        setLastPostId(newPosts[newPosts.length - 1].postId);
        setHasMorePosts(newPosts.length === POSTS_PER_PAGE);
      } else {
        setHasMorePosts(false);
      }
    } catch (error) {
      console.error('Error loading more posts:', error);
      setError(t('feed.error.loadMoreFailed'));
    } finally {
      setIsLoadingMore(false);
    }
  };

  const handleRefresh = () => {
    loadInitialPosts();
  };

  const handlePostUpdate = (updatedPost: PostItem) => {
    setPosts(prev =>
      prev.map(post =>
        post.postId === updatedPost.postId ? updatedPost : post
      )
    );
  };

  const handlePostDelete = (postId: number) => {
    setPosts(prev => prev.filter(post => post.postId !== postId));
    setSearchResults(prev => prev.filter(post => post.postId !== postId));
  };

  const handleUsernameClick = (username: string) => {
    setSelectedUsername(username);
    setIsProfileOpen(true);
  };

  // Search handlers
  const handleSearch = async (query: string) => {
    setIsSearchActive(true);
    setIsSearching(true);
    setSearchError(null);
    
    try {
      const results = await SearchApi.searchPostsSemantic({
        query,
        username: currentUsername || undefined,
        lang: i18n.language || 'en'
      });
      
      setSearchResults(results);
    } catch (error) {
      console.error('Error searching posts:', error);
      setSearchError(t('search.error'));
      setIsSearchActive(false);
    } finally {
      setIsSearching(false);
    }
  };

  const handleClearSearch = () => {
    setSearchResults([]);
    setSearchError(null);
    setIsSearchActive(false);
    setRenderKey(prev => prev + 1);
  };

  const handlePostCreated = (newPost: PostItem) => {
    setPosts(prev => [newPost, ...prev]);
  };

  return (
    <div className="min-h-screen pt-32 pb-8 px-4">
      <div className="max-w-6xl mx-auto flex justify-center">
        <GlassCard 
          className={`w-full transition-all duration-500 relative ${
            isSearchActive 
              ? 'ring-4 ring-secondary/60 shadow-[0_0_30px_rgba(14,157,207,0.5)] animate-pulse-glow' 
              : ''
          }`}
        >
          {/* Gradient Overlay for Search */}
          {isSearchActive && (
            <div 
              className="absolute inset-0 pointer-events-none rounded-[inherit] z-0 animate-in fade-in duration-700"
              style={{
                background: `
                  linear-gradient(to bottom, rgba(14, 157, 207, 0.1) 0%, transparent 15%, transparent 85%, rgba(14, 157, 207, 0.1) 100%),
                  linear-gradient(to right, rgba(14, 157, 207, 0.1) 0%, transparent 20%, transparent 80%, rgba(14, 157, 207, 0.1) 100%)
                `
              }}
            />
          )}
          
          {/* Content with higher z-index */}
          <div className="relative z-10">
          {/* Header */}
<<<<<<< HEAD
          <div className="mb-1">
            <div className="flex items-center justify-between mb-6 relative">
=======
          <div className="mb-4">
            <div className="flex items-center justify-between mb-6">
>>>>>>> 3574a8b4
              <h1 className="text-3xl font-bold text-emerald-900">{t('feed.title')}</h1>

              <div className="absolute left-1/2 -translate-x-1/2">
                <CreatePostButton 
                  onPostCreated={handlePostCreated}
                />
              </div>
              
              <Button
                variant="outline"
                size="sm"
                onClick={handleRefresh}
                disabled={isLoading}
                className="flex items-center gap-2 ml-auto"
              >
                <RefreshCw className={`h-4 w-4 ${isLoading ? 'animate-spin' : ''}`} />
                {t('feed.refresh')}
              </Button>
            </div>
            
            {/* Feed Type Selector */}
            <div className="flex gap-2">
              <Button
                variant={feedType === 'latest' ? 'default' : 'outline'}
                size="sm"
                onClick={() => setFeedType('latest')}
                disabled={isLoading}
              >
                {t('feed.latest')}
              </Button>
              <Button
                variant={feedType === 'popular' ? 'default' : 'outline'}
                size="sm"
                onClick={() => setFeedType('popular')}
                disabled={isLoading}
                className="flex items-center gap-2"
              >
                <TrendingUp className="h-4 w-4" />
                {t('feed.popular')}
              </Button>
            </div>
          </div>

          {/* Loading Indicator */}
          {isLoading && (
            <div className="flex justify-center py-4 mb-4">
              <Spinner className="h-6 w-6" />
            </div>
          )}

          {/* Error Message */}
          {error && (
            <div className="mb-4 p-4 bg-red-100 border border-red-300 rounded-lg">
              <p className="text-red-700 text-sm">{error}</p>
            </div>
          )}

<<<<<<< HEAD
          {/* Search Card */}
          <div className="mb-2 pt-4">
=======
          {/* Create Post Card */}
          <div className="mb-2">
            <CreatePostCard 
              onPostCreated={loadInitialPosts}
            />
          </div>

          {/* Search Card */}
          <div className="mb-2">
>>>>>>> 3574a8b4
            <SearchCard
              onSearch={handleSearch}
              onClear={handleClearSearch}
              isLoading={isSearching}
              isActive={isSearchActive}
            />
          </div>

          {/* Search Error */}
          {searchError && (
            <div className="mb-4 p-4 bg-red-100 border border-red-300 rounded-lg">
              <p className="text-red-700 text-sm">{searchError}</p>
            </div>
          )}

          {/* Posts Feed */}
          {isTransitioning ? (
            /* Transitioning state - brief blank moment */
            <div className="min-h-[400px]"></div>
          ) : isSearchActive ? (
            /* Search Results */
            searchResults.length > 0 ? (
              <div className="pt-3 animate-in fade-in slide-in-from-bottom-4 duration-500">
                <Masonry
                  breakpointCols={{ default: 2, 1024: 1 }}
                  className="flex -ml-6 w-auto"
                  columnClassName="pl-6 bg-clip-padding"
                >
                  {searchResults.map((post, index) => (
                    <div 
                      key={post.postId} 
                      className="mb-6 animate-in fade-in slide-in-from-bottom-2 duration-500"
                      style={{ animationDelay: `${index * 1000}ms` }}
                    >
                      <PostCard
                        post={post}
                        onPostUpdate={handlePostUpdate}
                        onPostDelete={handlePostDelete}
                        onUsernameClick={handleUsernameClick}
                      />
                    </div>
                  ))}
                </Masonry>
              </div>
            ) : (
              /* No Search Results */
              <div className="text-center py-12 animate-in fade-in slide-in-from-bottom-4 duration-500">
                <div className="bg-white/60 backdrop-blur-sm rounded-lg p-8 max-w-md mx-auto border border-white/20">
                  <h3 className="text-lg font-semibold text-emerald-900 mb-2">
                    {t('search.noResults')}
                  </h3>
                  <Button
                    onClick={handleClearSearch}
                    variant="outline"
                  >
                    {t('search.clear')}
                  </Button>
                </div>
              </div>
            )
          ) : (
            /* Regular Posts Feed */
            posts.length > 0 ? (
              <div key={`normal-posts-${renderKey}`} className="space-y-8">
                {/* Posts Masonry */}
                <Masonry
                  breakpointCols={{ default: 2, 1024: 1 }}
                  className="flex -ml-6 w-auto"
                  columnClassName="pl-6 bg-clip-padding"
                >
                  {posts.map((post, index) => (
                    <div 
                      key={post.postId} 
                      className="mb-6 opacity-0 translate-y-4 animate-fade-in"
                      style={{ 
                        animationDelay: `${index * 100}ms`,
                        animationFillMode: 'forwards'
                      }}
                    >
                      <PostCard
                        post={post}
                        onPostUpdate={handlePostUpdate}
                        onPostDelete={handlePostDelete}
                        onUsernameClick={handleUsernameClick}
                      />
                    </div>
                  ))}
                </Masonry>

                {/* Load More Button */}
                {hasMorePosts && (
                  <div className="flex justify-center pt-6">
                    <Button
                      onClick={loadMorePosts}
                      disabled={isLoadingMore}
                      variant="outline"
                      size="lg"
                      className="min-w-[200px]"
                    >
                      {isLoadingMore ? (
                        <>
                          <Spinner className="h-4 w-4 mr-2" />
                          {t('feed.loadingMore')}
                        </>
                      ) : (
                        t('feed.loadMore')
                      )}
                    </Button>
                  </div>
                )}

                {/* End of Feed Message */}
                {!hasMorePosts && posts.length > 0 && (
                  <div className="text-center py-8">
                    <p className="text-gray-600">
                      {t('feed.endOfFeed')}
                    </p>
                  </div>
                )}
              </div>
            ) : (
              /* Empty State */
              <div className="text-center py-12 animate-in fade-in slide-in-from-bottom-4 duration-500">
                <div className="bg-white/60 backdrop-blur-sm rounded-lg p-8 max-w-md mx-auto border border-white/20">
                  <h3 className="text-lg font-semibold text-emerald-900 mb-2">
                    {t('feed.empty.title')}
                  </h3>
                  <p className="text-gray-600 mb-4">
                    {t('feed.empty.description')}
                  </p>
                  <Button
                    onClick={handleRefresh}
                    variant="outline"
                  >
                    <RefreshCw className="h-4 w-4 mr-2" />
                    {t('feed.tryAgain')}
                  </Button>
                </div>
              </div>
            )
          )}
          </div>
        </GlassCard>
      </div>
      {selectedUsername && (
        <UserProfileDialog
          username={selectedUsername}
          open={isProfileOpen}
          onOpenChange={(open) => {
            setIsProfileOpen(open);
            if (!open) {
              setSelectedUsername(null);
            }
          }}
          onUsernameClick={handleUsernameClick}
        />
      )}
    </div>
  );
}<|MERGE_RESOLUTION|>--- conflicted
+++ resolved
@@ -170,13 +170,8 @@
           {/* Content with higher z-index */}
           <div className="relative z-10">
           {/* Header */}
-<<<<<<< HEAD
           <div className="mb-1">
             <div className="flex items-center justify-between mb-6 relative">
-=======
-          <div className="mb-4">
-            <div className="flex items-center justify-between mb-6">
->>>>>>> 3574a8b4
               <h1 className="text-3xl font-bold text-emerald-900">{t('feed.title')}</h1>
 
               <div className="absolute left-1/2 -translate-x-1/2">
@@ -234,20 +229,8 @@
             </div>
           )}
 
-<<<<<<< HEAD
           {/* Search Card */}
           <div className="mb-2 pt-4">
-=======
-          {/* Create Post Card */}
-          <div className="mb-2">
-            <CreatePostCard 
-              onPostCreated={loadInitialPosts}
-            />
-          </div>
-
-          {/* Search Card */}
-          <div className="mb-2">
->>>>>>> 3574a8b4
             <SearchCard
               onSearch={handleSearch}
               onClear={handleClearSearch}
