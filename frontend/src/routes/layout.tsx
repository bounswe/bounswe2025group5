
import wallpaper from '@/assets/background.png';
import Navbar from '@/components/common/navbar';
import LanguageToggle from '@/components/common/LanguageToggle';

export default function mainLayout({ children }: { children: React.ReactNode }) {
    return (
      <div 
        className="min-h-screen relative bg-cover bg-center bg-no-repeat bg-fixed"
        style={{ backgroundImage: `url(${wallpaper})` }}
      >
        {/* Fixed Floating Navbar */}
        <div className="fixed top-6 left-1/2 transform -translate-x-1/2 z-50">
          <Navbar />
        </div>
<<<<<<< HEAD
        <main className="min-h-screen">
=======
        <div className="fixed bottom-6 left-6 z-50">
          <LanguageToggle />
        </div>
        <main 
          className="min-h-screen bg-cover bg-center bg-no-repeat relative"
          style={{ backgroundImage: `url(${wallpaper})` }}
        >
>>>>>>> 8ef81614
          {children}
        </main>
      </div>
    );
  }<|MERGE_RESOLUTION|>--- conflicted
+++ resolved
@@ -13,17 +13,10 @@
         <div className="fixed top-6 left-1/2 transform -translate-x-1/2 z-50">
           <Navbar />
         </div>
-<<<<<<< HEAD
-        <main className="min-h-screen">
-=======
         <div className="fixed bottom-6 left-6 z-50">
           <LanguageToggle />
         </div>
-        <main 
-          className="min-h-screen bg-cover bg-center bg-no-repeat relative"
-          style={{ backgroundImage: `url(${wallpaper})` }}
-        >
->>>>>>> 8ef81614
+        <main className="min-h-screen">
           {children}
         </main>
       </div>
