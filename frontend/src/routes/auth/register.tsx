--- conflicted
+++ resolved
@@ -6,12 +6,9 @@
 import { Label } from "@/components/ui/label";
 import { Button } from "@/components/ui/button";
 import { cn } from "@/lib/utils";
-<<<<<<< HEAD
 import GlassCard from "@/components/ui/glass-card";
-=======
 import { useTranslation } from "react-i18next";
 
->>>>>>> 8ef81614
 
 export default function Register() {
   const { t } = useTranslation();
@@ -90,26 +87,17 @@
             disabled={loading}
             className="w-full"
           >
-<<<<<<< HEAD
-            {loading ? "Creating account..." : "Register"}
+            {loading ? t("register.loading") : t("register.registerButton")}
           </Button>
         </form>
         <p className="mt-4 text-center text-sm text-gray-700">
-          Already have an account?{" "}
+          {t("register.haveAccount")}{" "}
           <button 
             onClick={() => navigate('/auth/login')} 
             className="text-blue-600 hover:underline bg-transparent border-none cursor-pointer"
           >
-            Log in
+            {t("register.login")}
           </button>
-=======
-            {loading ? t("register.loading") : t("register.registerButton")}
-          </button>
-        </form>
-        <p className="mt-4 text-center text-sm text-gray-700">
-          {t("register.haveAccount")}{" "}
-          <a href="/auth/login" className="text-blue-600 hover:underline">{t("register.login")}</a>
->>>>>>> 8ef81614
         </p>
           </CardContent>
         </Card>
